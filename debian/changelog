<<<<<<< HEAD
swh-vault (0.0.18-1~swh1~bpo9+1) stretch-swh; urgency=medium

  * Rebuild for stretch-backports.

 -- Antoine Pietri <antoine.pietri1@gmail.com>  Thu, 03 May 2018 17:10:24 +0200
=======
swh-vault (0.0.19-1~swh1) unstable-swh; urgency=medium

  * version 0.0.19

 -- Antoine Pietri <antoine.pietri1@gmail.com>  Thu, 03 May 2018 17:49:18 +0200
>>>>>>> 78c001d9

swh-vault (0.0.18-1~swh1) unstable-swh; urgency=medium

  * version 0.0.18

 -- Antoine Pietri <antoine.pietri1@gmail.com>  Thu, 03 May 2018 17:10:24 +0200

swh-vault (0.0.17-1~swh1) unstable-swh; urgency=medium

  * version 0.0.17

 -- Antoine Pietri <antoine.pietri1@gmail.com>  Thu, 03 May 2018 13:16:59 +0200

swh-vault (0.0.16-1~swh1) unstable-swh; urgency=medium

  * version 0.0.16

 -- Antoine Pietri <antoine.pietri1@gmail.com>  Wed, 02 May 2018 13:41:05 +0200

swh-vault (0.0.15-1~swh1) unstable-swh; urgency=medium

  * version 0.0.15

 -- Antoine Pietri <antoine.pietri1@gmail.com>  Fri, 27 Apr 2018 18:46:06 +0200

swh-vault (0.0.14-1~swh1) unstable-swh; urgency=medium

  * version 0.0.14

 -- Antoine Pietri <antoine.pietri1@gmail.com>  Fri, 27 Apr 2018 17:11:50 +0200

swh-vault (0.0.13-1~swh1) unstable-swh; urgency=medium

  * version 0.0.13

 -- Antoine Pietri <antoine.pietri1@gmail.com>  Wed, 25 Apr 2018 15:52:33 +0200

swh-vault (0.0.12-1~swh1) unstable-swh; urgency=medium

  * version 0.0.12

 -- Antoine Pietri <antoine.pietri1@gmail.com>  Wed, 21 Feb 2018 15:30:25 +0100

swh-vault (0.0.11-1~swh1) unstable-swh; urgency=medium

  * version 0.0.11

 -- Antoine Pietri <antoine.pietri1@gmail.com>  Fri, 16 Feb 2018 16:09:10 +0100

swh-vault (0.0.10-1~swh1) unstable-swh; urgency=medium

  * version 0.0.10

 -- Antoine Pietri <antoine.pietri1@gmail.com>  Thu, 15 Feb 2018 16:08:05 +0100

swh-vault (0.0.9-1~swh1) unstable-swh; urgency=medium

  * version 0.0.9

 -- Antoine Pietri <antoine.pietri1@gmail.com>  Thu, 01 Feb 2018 18:21:29 +0100

swh-vault (0.0.8-1~swh1) unstable-swh; urgency=medium

  * version 0.0.8

 -- Antoine Pietri <antoine.pietri1@gmail.com>  Wed, 31 Jan 2018 17:54:55 +0100

swh-vault (0.0.7-1~swh1) unstable-swh; urgency=medium

  * version 0.0.7

 -- Antoine Pietri <antoine.pietri1@gmail.com>  Tue, 30 Jan 2018 18:21:07 +0100

swh-vault (0.0.6-1~swh1) unstable-swh; urgency=medium

  * version 0.0.6

 -- Antoine Pietri <antoine.pietri1@gmail.com>  Tue, 09 Jan 2018 16:37:41 +0100

swh-vault (0.0.5-1~swh1) unstable-swh; urgency=medium

  * version 0.0.5

 -- Antoine Pietri <antoine.pietri1@gmail.com>  Thu, 14 Dec 2017 19:33:01 +0100

swh-vault (0.0.4-1~swh1) unstable-swh; urgency=medium

  * version 0.0.4

 -- Antoine Pietri <antoine.pietri1@gmail.com>  Fri, 08 Dec 2017 15:33:54 +0100

swh-vault (0.0.3-1~swh1) unstable-swh; urgency=medium

  * version 0.0.3

 -- Antoine Pietri <antoine.pietri1@gmail.com>  Fri, 01 Dec 2017 15:31:34 +0100

swh-vault (0.0.2-1~swh1) unstable-swh; urgency=medium

  * version 0.0.2

 -- Antoine Pietri <antoine.pietri1@gmail.com>  Thu, 30 Nov 2017 15:50:43 +0100

swh-vault (0.0.1-1~swh1) unstable-swh; urgency=medium

  * Initial release
  * version 0.0.1

 -- Antoine Pietri <antoine.pietri1@gmail.com>  Mon, 13 Nov 2017 16:22:47 +0100<|MERGE_RESOLUTION|>--- conflicted
+++ resolved
@@ -1,16 +1,8 @@
-<<<<<<< HEAD
-swh-vault (0.0.18-1~swh1~bpo9+1) stretch-swh; urgency=medium
-
-  * Rebuild for stretch-backports.
-
- -- Antoine Pietri <antoine.pietri1@gmail.com>  Thu, 03 May 2018 17:10:24 +0200
-=======
 swh-vault (0.0.19-1~swh1) unstable-swh; urgency=medium
 
   * version 0.0.19
 
  -- Antoine Pietri <antoine.pietri1@gmail.com>  Thu, 03 May 2018 17:49:18 +0200
->>>>>>> 78c001d9
 
 swh-vault (0.0.18-1~swh1) unstable-swh; urgency=medium
 
