<<<<<<< HEAD
swh-vault (0.0.34-1~swh1~bpo10+1) buster-swh; urgency=medium

  * Rebuild for buster-swh

 -- Software Heritage autobuilder (on jenkins-debian1) <jenkins@jenkins-debian1.internal.softwareheritage.org>  Tue, 18 Aug 2020 12:04:00 +0000
=======
swh-vault (0.0.35-1~swh1) unstable-swh; urgency=medium

  * New upstream release 0.0.35     - (tagged by David Douard
    <david.douard@sdfa3.org> on 2020-09-11 15:15:26 +0200)
  * Upstream changes:     - v0.0.35

 -- Software Heritage autobuilder (on jenkins-debian1) <jenkins@jenkins-debian1.internal.softwareheritage.org>  Fri, 11 Sep 2020 13:18:50 +0000
>>>>>>> 4646b3a0

swh-vault (0.0.34-1~swh1) unstable-swh; urgency=medium

  * New upstream release 0.0.34     - (tagged by Antoine Lambert
    <antoine.lambert@inria.fr> on 2020-08-18 13:55:51 +0200)
  * Upstream changes:     - version 0.0.34

 -- Software Heritage autobuilder (on jenkins-debian1) <jenkins@jenkins-debian1.internal.softwareheritage.org>  Tue, 18 Aug 2020 11:58:22 +0000

swh-vault (0.0.33-1~swh1) unstable-swh; urgency=medium

  * New upstream release 0.0.33     - (tagged by Valentin Lorentz
    <vlorentz@softwareheritage.org> on 2020-05-05 17:56:33 +0200)
  * Upstream changes:     - v0.0.33     - * Use swh-storage validation
    proxy.     - * Use model objects to send to storage     - * Add a
    pyproject.toml file to target py37 for black     - * setup: Update
    the minimum required runtime python3 version     - * setup.py: add
    documentation link     - * Raise NotFoundExc within our RPC
    framework instead of returning 404.

 -- Software Heritage autobuilder (on jenkins-debian1) <jenkins@jenkins-debian1.internal.softwareheritage.org>  Tue, 05 May 2020 15:59:51 +0000

swh-vault (0.0.32-1~swh1) unstable-swh; urgency=medium

  * New upstream release 0.0.32     - (tagged by Antoine Lambert
    <antoine.lambert@inria.fr> on 2020-02-05 13:00:19 +0100)
  * Upstream changes:     - version 0.0.32

 -- Software Heritage autobuilder (on jenkins-debian1) <jenkins@jenkins-debian1.internal.softwareheritage.org>  Wed, 05 Feb 2020 12:16:16 +0000

swh-vault (0.0.31-1~swh1) unstable-swh; urgency=medium

  * New upstream release 0.0.31     - (tagged by Stefano Zacchiroli
    <zack@upsilon.cc> on 2019-11-05 17:24:43 +0100)
  * Upstream changes:     - v0.0.31     - * typing: minimal changes to
    make a no-op mypy run pass     - * Remove indirection
    swh.vault.api.wsgi     - * tox.ini: Fix py3 environment to use
    packaged tests     - * CLI: drop obsolete alias "serve" for "rpc-
    serve"

 -- Software Heritage autobuilder (on jenkins-debian1) <jenkins@jenkins-debian1.internal.softwareheritage.org>  Tue, 05 Nov 2019 16:44:29 +0000

swh-vault (0.0.30-1~swh1) unstable-swh; urgency=medium

  * New upstream release 0.0.30     - (tagged by Antoine Lambert
    <antoine.lambert@inria.fr> on 2019-07-29 11:17:23 +0200)
  * Upstream changes:     - version 0.0.30

 -- Software Heritage autobuilder (on jenkins-debian1) <jenkins@jenkins-debian1.internal.softwareheritage.org>  Mon, 29 Jul 2019 09:22:02 +0000

swh-vault (0.0.29-1~swh1) unstable-swh; urgency=medium

  * New upstream release 0.0.29     - (tagged by Antoine Lambert
    <antoine.lambert@inria.fr> on 2019-05-23 11:39:12 +0200)
  * Upstream changes:     - version 0.0.29

 -- Software Heritage autobuilder (on jenkins-debian1) <jenkins@jenkins-debian1.internal.softwareheritage.org>  Thu, 23 May 2019 09:46:57 +0000

swh-vault (0.0.28-1~swh1) unstable-swh; urgency=medium

  * New upstream release 0.0.28     - (tagged by Antoine Lambert
    <antoine.lambert@inria.fr> on 2019-05-23 11:00:51 +0200)
  * Upstream changes:     - version 0.0.28

 -- Software Heritage autobuilder (on jenkins-debian1) <jenkins@jenkins-debian1.internal.softwareheritage.org>  Thu, 23 May 2019 09:05:34 +0000

swh-vault (0.0.27-1~swh1) unstable-swh; urgency=medium

  * New upstream release 0.0.27     - (tagged by Antoine Lambert
    <antoine.lambert@inria.fr> on 2019-05-07 14:44:26 +0200)
  * Upstream changes:     - version 0.0.27

 -- Software Heritage autobuilder (on jenkins-debian1) <jenkins@jenkins-debian1.internal.softwareheritage.org>  Tue, 07 May 2019 12:54:35 +0000

swh-vault (0.0.26-1~swh1) unstable-swh; urgency=medium

  * New upstream release 0.0.26     - (tagged by Antoine Lambert
    <antoine.lambert@inria.fr> on 2019-04-26 11:59:23 +0200)
  * Upstream changes:     - version 0.0.26

 -- Software Heritage autobuilder (on jenkins-debian1) <jenkins@jenkins-debian1.internal.softwareheritage.org>  Fri, 26 Apr 2019 10:06:45 +0000

swh-vault (0.0.25-1~swh1) unstable-swh; urgency=medium

  * New upstream release 0.0.25     - (tagged by Antoine R. Dumont
    (@ardumont) <antoine.romain.dumont@gmail.com> on 2019-03-29 12:19:19
    +0100)
  * Upstream changes:     - v0.0.25     - master vault.backend: Migrate
    email address to bot@swh.org     - API: use default's APIError
    exception instead of the VaultAPIError     - Remove debian packaging
    from master branch

 -- Software Heritage autobuilder (on jenkins-debian1) <jenkins@jenkins-debian1.internal.softwareheritage.org>  Fri, 29 Mar 2019 11:28:28 +0000

swh-vault (0.0.24-1~swh3) unstable-swh; urgency=low

  * d/control: Update missing build dependency on postgresql-contrib

 -- Antoine Romain Dumont <antoine.romain.dumont@gmail.com>  Mon, 18 Feb 2019 16:20:50 +0100

swh-vault (0.0.24-1~swh2) unstable-swh; urgency=low

  * d/control: Update missing build dependency on git
  * d/rules: Sanitize build locale

 -- Antoine Romain Dumont <antoine.romain.dumont@gmail.com>  Mon, 18 Feb 2019 16:04:50 +0100

swh-vault (0.0.24-1~swh1) unstable-swh; urgency=medium

  * New upstream release 0.0.24     - (tagged by Antoine R. Dumont
    (@ardumont) <antoine.romain.dumont@gmail.com> on 2019-02-18 15:21:31
    +0100)
  * Upstream changes:     - v0.0.24     - MANIFEST.in: Fix packaging to
    include the sql schema definitions

 -- Software Heritage autobuilder (on jenkins-debian1) <jenkins@jenkins-debian1.internal.softwareheritage.org>  Mon, 18 Feb 2019 14:25:33 +0000

swh-vault (0.0.23-1~swh1) unstable-swh; urgency=medium

  * New upstream release 0.0.23     - (tagged by Antoine R. Dumont
    (@ardumont) <antoine.romain.dumont@gmail.com> on 2019-02-18 14:39:25
    +0100)
  * Upstream changes:     - v0.0.23     - test_cookers: Fix commit
    behavior when committing to another branch     - Rewrite tests using
    pytest's fixtures and adapt them to recent refactorings     -
    Normalize the configuration of VaultBackend and cooker     - Make it
    possible to specify the config file via SWH_CONFIG_FILENAME env var
    - Refactor the VaultBackend to use BaseDb and pool-based db access
    - Add a swh.vault.api.wsgi module to instanciate the (singleton)
    wsgi app object

 -- Software Heritage autobuilder (on jenkins-debian1) <jenkins@jenkins-debian1.internal.softwareheritage.org>  Mon, 18 Feb 2019 13:48:28 +0000

swh-vault (0.0.22-1~swh1) unstable-swh; urgency=medium

  * New upstream release 0.0.22     - (tagged by Antoine R. Dumont
    (@ardumont) <antoine.romain.dumont@gmail.com> on 2019-02-14 10:12:41
    +0100)
  * Upstream changes:     - v0.0.22     - api/server: Do not read
    configuration at each request

 -- Software Heritage autobuilder (on jenkins-debian1) <jenkins@jenkins-debian1.internal.softwareheritage.org>  Thu, 14 Feb 2019 09:16:23 +0000

swh-vault (0.0.21-1~swh1) unstable-swh; urgency=medium

  * New upstream release 0.0.21     - (tagged by David Douard
    <david.douard@sdfa3.org> on 2019-02-07 17:38:49 +0100)
  * Upstream changes:     - v0.0.21

 -- Software Heritage autobuilder (on jenkins-debian1) <jenkins@jenkins-debian1.internal.softwareheritage.org>  Thu, 07 Feb 2019 16:44:51 +0000

swh-vault (0.0.20-1~swh1) unstable-swh; urgency=medium

  * v0.0.20
  * swh.vault: Open a get_vault instantiation function
  * swh.vault.api.client: Permit to specify the query timeout option
  * swh.storage doesn't expose a db attribute any longer

 -- Antoine R. Dumont (@ardumont) <antoine.romain.dumont@gmail.com>  Thu, 24 May 2018 12:31:50 +0200

swh-vault (0.0.19-1~swh1) unstable-swh; urgency=medium

  * version 0.0.19

 -- Antoine Pietri <antoine.pietri1@gmail.com>  Thu, 03 May 2018 17:49:18 +0200

swh-vault (0.0.18-1~swh1) unstable-swh; urgency=medium

  * version 0.0.18

 -- Antoine Pietri <antoine.pietri1@gmail.com>  Thu, 03 May 2018 17:10:24 +0200

swh-vault (0.0.17-1~swh1) unstable-swh; urgency=medium

  * version 0.0.17

 -- Antoine Pietri <antoine.pietri1@gmail.com>  Thu, 03 May 2018 13:16:59 +0200

swh-vault (0.0.16-1~swh1) unstable-swh; urgency=medium

  * version 0.0.16

 -- Antoine Pietri <antoine.pietri1@gmail.com>  Wed, 02 May 2018 13:41:05 +0200

swh-vault (0.0.15-1~swh1) unstable-swh; urgency=medium

  * version 0.0.15

 -- Antoine Pietri <antoine.pietri1@gmail.com>  Fri, 27 Apr 2018 18:46:06 +0200

swh-vault (0.0.14-1~swh1) unstable-swh; urgency=medium

  * version 0.0.14

 -- Antoine Pietri <antoine.pietri1@gmail.com>  Fri, 27 Apr 2018 17:11:50 +0200

swh-vault (0.0.13-1~swh1) unstable-swh; urgency=medium

  * version 0.0.13

 -- Antoine Pietri <antoine.pietri1@gmail.com>  Wed, 25 Apr 2018 15:52:33 +0200

swh-vault (0.0.12-1~swh1) unstable-swh; urgency=medium

  * version 0.0.12

 -- Antoine Pietri <antoine.pietri1@gmail.com>  Wed, 21 Feb 2018 15:30:25 +0100

swh-vault (0.0.11-1~swh1) unstable-swh; urgency=medium

  * version 0.0.11

 -- Antoine Pietri <antoine.pietri1@gmail.com>  Fri, 16 Feb 2018 16:09:10 +0100

swh-vault (0.0.10-1~swh1) unstable-swh; urgency=medium

  * version 0.0.10

 -- Antoine Pietri <antoine.pietri1@gmail.com>  Thu, 15 Feb 2018 16:08:05 +0100

swh-vault (0.0.9-1~swh1) unstable-swh; urgency=medium

  * version 0.0.9

 -- Antoine Pietri <antoine.pietri1@gmail.com>  Thu, 01 Feb 2018 18:21:29 +0100

swh-vault (0.0.8-1~swh1) unstable-swh; urgency=medium

  * version 0.0.8

 -- Antoine Pietri <antoine.pietri1@gmail.com>  Wed, 31 Jan 2018 17:54:55 +0100

swh-vault (0.0.7-1~swh1) unstable-swh; urgency=medium

  * version 0.0.7

 -- Antoine Pietri <antoine.pietri1@gmail.com>  Tue, 30 Jan 2018 18:21:07 +0100

swh-vault (0.0.6-1~swh1) unstable-swh; urgency=medium

  * version 0.0.6

 -- Antoine Pietri <antoine.pietri1@gmail.com>  Tue, 09 Jan 2018 16:37:41 +0100

swh-vault (0.0.5-1~swh1) unstable-swh; urgency=medium

  * version 0.0.5

 -- Antoine Pietri <antoine.pietri1@gmail.com>  Thu, 14 Dec 2017 19:33:01 +0100

swh-vault (0.0.4-1~swh1) unstable-swh; urgency=medium

  * version 0.0.4

 -- Antoine Pietri <antoine.pietri1@gmail.com>  Fri, 08 Dec 2017 15:33:54 +0100

swh-vault (0.0.3-1~swh1) unstable-swh; urgency=medium

  * version 0.0.3

 -- Antoine Pietri <antoine.pietri1@gmail.com>  Fri, 01 Dec 2017 15:31:34 +0100

swh-vault (0.0.2-1~swh1) unstable-swh; urgency=medium

  * version 0.0.2

 -- Antoine Pietri <antoine.pietri1@gmail.com>  Thu, 30 Nov 2017 15:50:43 +0100

swh-vault (0.0.1-1~swh1) unstable-swh; urgency=medium

  * Initial release
  * version 0.0.1

 -- Antoine Pietri <antoine.pietri1@gmail.com>  Mon, 13 Nov 2017 16:22:47 +0100<|MERGE_RESOLUTION|>--- conflicted
+++ resolved
@@ -1,10 +1,3 @@
-<<<<<<< HEAD
-swh-vault (0.0.34-1~swh1~bpo10+1) buster-swh; urgency=medium
-
-  * Rebuild for buster-swh
-
- -- Software Heritage autobuilder (on jenkins-debian1) <jenkins@jenkins-debian1.internal.softwareheritage.org>  Tue, 18 Aug 2020 12:04:00 +0000
-=======
 swh-vault (0.0.35-1~swh1) unstable-swh; urgency=medium
 
   * New upstream release 0.0.35     - (tagged by David Douard
@@ -12,7 +5,6 @@
   * Upstream changes:     - v0.0.35
 
  -- Software Heritage autobuilder (on jenkins-debian1) <jenkins@jenkins-debian1.internal.softwareheritage.org>  Fri, 11 Sep 2020 13:18:50 +0000
->>>>>>> 4646b3a0
 
 swh-vault (0.0.34-1~swh1) unstable-swh; urgency=medium
 
