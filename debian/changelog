<<<<<<< HEAD
swh-vault (1.8.0-1~swh1~bpo10+1) buster-swh; urgency=medium

  * Rebuild for buster-swh

 -- Software Heritage autobuilder (on jenkins-debian1) <jenkins@jenkins-debian1.internal.softwareheritage.org>  Wed, 14 Sep 2022 15:36:33 +0000
=======
swh-vault (1.8.1-1~swh1) unstable-swh; urgency=medium

  * New upstream release 1.8.1     - (tagged by Antoine Lambert
    <anlambert@softwareheritage.org> on 2022-11-07 15:25:46 +0100)
  * Upstream changes:     - version 1.8.1

 -- Software Heritage autobuilder (on jenkins-debian1) <jenkins@jenkins-debian1.internal.softwareheritage.org>  Mon, 07 Nov 2022 14:30:13 +0000
>>>>>>> 04191e4a

swh-vault (1.8.0-1~swh1) unstable-swh; urgency=medium

  * New upstream release 1.8.0     - (tagged by David Douard
    <david.douard@sdfa3.org> on 2022-09-14 17:29:32 +0200)
  * Upstream changes:     - v1.8.0     - add support for swh-objstorage
    v2     - make smtp config optional

 -- Software Heritage autobuilder (on jenkins-debian1) <jenkins@jenkins-debian1.internal.softwareheritage.org>  Wed, 14 Sep 2022 15:35:01 +0000

swh-vault (1.7.2-1~swh1) unstable-swh; urgency=medium

  * New upstream release 1.7.2     - (tagged by David Douard
    <david.douard@sdfa3.org> on 2022-08-04 16:33:28 +0200)
  * Upstream changes:     - v1.7.2

 -- Software Heritage autobuilder (on jenkins-debian1) <jenkins@jenkins-debian1.internal.softwareheritage.org>  Thu, 04 Aug 2022 14:42:53 +0000

swh-vault (1.7.1-1~swh1) unstable-swh; urgency=medium

  * New upstream release 1.7.1     - (tagged by David Douard
    <david.douard@sdfa3.org> on 2022-08-04 15:50:00 +0200)
  * Upstream changes:     - v1.7.1

 -- Software Heritage autobuilder (on jenkins-debian1) <jenkins@jenkins-debian1.internal.softwareheritage.org>  Thu, 04 Aug 2022 13:56:27 +0000

swh-vault (1.7.0-1~swh1) unstable-swh; urgency=medium

  * New upstream release 1.7.0     - (tagged by Nicolas Dandrimont
    <nicolas@dandrimont.eu> on 2022-06-22 14:15:01 +0200)
  * Upstream changes:     - Release swh.vault 1.7     - Improve sentry
    captures     - Enhance test execution times     - Update linters and
    other tools     - cache: Prepare for objstorage 2.0 API changes

 -- Software Heritage autobuilder (on jenkins-debian1) <jenkins@jenkins-debian1.internal.softwareheritage.org>  Wed, 22 Jun 2022 12:20:01 +0000

swh-vault (1.6.1-1~swh1) unstable-swh; urgency=medium

  * New upstream release 1.6.1     - (tagged by Valentin Lorentz
    <vlorentz@softwareheritage.org> on 2022-03-04 16:51:54 +0100)
  * Upstream changes:     - v1.6.1     - * conftest: drop deprecated
    args from objstorage initializers     - * server tests: refactor
    config fixtures to match production     - * server: ensure
    check_config is called during app instantiation     - * Finish
    removing aiohttp

 -- Software Heritage autobuilder (on jenkins-debian1) <jenkins@jenkins-debian1.internal.softwareheritage.org>  Fri, 04 Mar 2022 15:55:44 +0000

swh-vault (1.6.0-1~swh1) unstable-swh; urgency=medium

  * New upstream release 1.6.0     - (tagged by Valentin Lorentz
    <vlorentz@softwareheritage.org> on 2022-03-04 13:28:24 +0100)
  * Upstream changes:     - v1.6.0     - * cache: Remove unused method
    add_stream     - * Rewrite the server to use flask instead of
    aiohttp

 -- Software Heritage autobuilder (on jenkins-debian1) <jenkins@jenkins-debian1.internal.softwareheritage.org>  Fri, 04 Mar 2022 12:32:32 +0000

swh-vault (1.5.0-1~swh1) unstable-swh; urgency=medium

  * New upstream release 1.5.0     - (tagged by David Douard
    <david.douard@sdfa3.org> on 2022-02-24 17:20:11 +0100)
  * Upstream changes:     - v1.5.0

 -- Software Heritage autobuilder (on jenkins-debian1) <jenkins@jenkins-debian1.internal.softwareheritage.org>  Thu, 24 Feb 2022 16:23:28 +0000

swh-vault (1.4.2-1~swh1) unstable-swh; urgency=medium

  * New upstream release 1.4.2     - (tagged by Valentin Lorentz
    <vlorentz@softwareheritage.org> on 2022-02-08 11:43:01 +0100)
  * Upstream changes:     - v1.4.2     - * Fix PyPI upload

 -- Software Heritage autobuilder (on jenkins-debian1) <jenkins@jenkins-debian1.internal.softwareheritage.org>  Tue, 08 Feb 2022 10:45:44 +0000

swh-vault (1.3.0-1~swh1) unstable-swh; urgency=medium

  * New upstream release 1.3.0     - (tagged by Valentin Lorentz
    <vlorentz@softwareheritage.org> on 2021-11-16 15:02:00 +0100)
  * Upstream changes:     - v1.3.0     - * docs: Various fixes     - *
    Remove references to swh.model.identifiers     - * git_bare: Send
    progress updates while cooking

 -- Software Heritage autobuilder (on jenkins-debian1) <jenkins@jenkins-debian1.internal.softwareheritage.org>  Tue, 16 Nov 2021 14:05:28 +0000

swh-vault (1.2.0-1~swh1) unstable-swh; urgency=medium

  * New upstream release 1.2.0     - (tagged by Valentin Lorentz
    <vlorentz@softwareheritage.org> on 2021-09-17 17:44:51 +0200)
  * Upstream changes:     - v1.2.0     - * Add support for custom SMTP
    configuration     - * Add the whole traceback in error messages.
    - * Make object corruption non-fatal.

 -- Software Heritage autobuilder (on jenkins-debian1) <jenkins@jenkins-debian1.internal.softwareheritage.org>  Fri, 17 Sep 2021 15:47:52 +0000

swh-vault (1.1.0-1~swh1) unstable-swh; urgency=medium

  * New upstream release 1.1.0     - (tagged by Valentin Lorentz
    <vlorentz@softwareheritage.org> on 2021-09-08 14:29:18 +0200)
  * Upstream changes:     - v1.1.0     - * git_bare: Remove sample git
    hooks from output     - * git_bare: Fix crash on submodules

 -- Software Heritage autobuilder (on jenkins-debian1) <jenkins@jenkins-debian1.internal.softwareheritage.org>  Wed, 08 Sep 2021 12:32:28 +0000

swh-vault (1.0.2-1~swh1) unstable-swh; urgency=medium

  * New upstream release 1.0.2     - (tagged by Valentin Lorentz
    <vlorentz@softwareheritage.org> on 2021-08-26 14:23:53 +0200)
  * Upstream changes:     - v1.0.2     - * Fix compatibility with
    dulwich 0.19.11     - (needed for builds on debian 10)

 -- Software Heritage autobuilder (on jenkins-debian1) <jenkins@jenkins-debian1.internal.softwareheritage.org>  Thu, 26 Aug 2021 12:27:30 +0000

swh-vault (1.0.1-1~swh1) unstable-swh; urgency=medium

  * New upstream release 1.0.1     - (tagged by Valentin Lorentz
    <vlorentz@softwareheritage.org> on 2021-08-26 14:13:53 +0200)
  * Upstream changes:     - v1.0.1     - * Re-add pytest.mark.graph to
    fix debian builds.

 -- Software Heritage autobuilder (on jenkins-debian1) <jenkins@jenkins-debian1.internal.softwareheritage.org>  Thu, 26 Aug 2021 12:17:30 +0000

swh-vault (1.0.0-1~swh1) unstable-swh; urgency=medium

  * New upstream release 1.0.0     - (tagged by Valentin Lorentz
    <vlorentz@softwareheritage.org> on 2021-08-26 11:54:21 +0200)
  * Upstream changes:     - v1.0.0     - * Feature-complete git-bare
    cooker     - * Rename bundle types and use SWHIDs everywhere instead
    of raw sha1_git

 -- Software Heritage autobuilder (on jenkins-debian1) <jenkins@jenkins-debian1.internal.softwareheritage.org>  Thu, 26 Aug 2021 09:57:07 +0000

swh-vault (0.6.4-1~swh1) unstable-swh; urgency=medium

  * New upstream release 0.6.4     - (tagged by Antoine R. Dumont
    (@ardumont) <ardumont@softwareheritage.org> on 2021-06-29 13:18:27
    +0200)
  * Upstream changes:     - v0.6.4     - Fix tests when the umask is not
    022     - tests: Fix support of Dulwich < 0.20     - conftest: Use
    postgresql keyword for the configuration

 -- Software Heritage autobuilder (on jenkins-debian1) <jenkins@jenkins-debian1.internal.softwareheritage.org>  Tue, 29 Jun 2021 11:20:54 +0000

swh-vault (0.6.3-1~swh1) unstable-swh; urgency=medium

  * New upstream release 0.6.3     - (tagged by Antoine R. Dumont
    (@ardumont) <ardumont@softwareheritage.org> on 2021-06-29 11:55:43
    +0200)
  * Upstream changes:     - v0.6.3     - git_bare: Add support for
    filtered content with Git >= 2.21

 -- Software Heritage autobuilder (on jenkins-debian1) <jenkins@jenkins-debian1.internal.softwareheritage.org>  Tue, 29 Jun 2021 09:59:47 +0000

swh-vault (0.6.2-1~swh1) unstable-swh; urgency=medium

  * New upstream release 0.6.2     - (tagged by Antoine R. Dumont
    (@ardumont) <ardumont@softwareheritage.org> on 2021-06-29 11:08:44
    +0200)
  * Upstream changes:     - v0.6.2     - Make swh.graph dependency
    optional 2/2

 -- Software Heritage autobuilder (on jenkins-debian1) <jenkins@jenkins-debian1.internal.softwareheritage.org>  Tue, 29 Jun 2021 09:12:28 +0000

swh-vault (0.6.1-1~swh1) unstable-swh; urgency=medium

  * New upstream release 0.6.1     - (tagged by Antoine R. Dumont
    (@ardumont) <ardumont@softwareheritage.org> on 2021-06-29 10:12:19
    +0200)
  * Upstream changes:     - v0.6.1     - Make swh.graph dependency
    optional

 -- Software Heritage autobuilder (on jenkins-debian1) <jenkins@jenkins-debian1.internal.softwareheritage.org>  Tue, 29 Jun 2021 08:15:52 +0000

swh-vault (0.6.0-1~swh1) unstable-swh; urgency=medium

  * New upstream release 0.6.0     - (tagged by Antoine R. Dumont
    (@ardumont) <ardumont@softwareheritage.org> on 2021-06-28 12:18:51
    +0200)
  * Upstream changes:     - v0.6.0     - git_bare: Add support for
    skipped/missing/absent/hidden contents     - git_bare: Optionally
    access the objstorage directly     - git_bare: Use batched
    content_get() instead of content_find()     - git_bare: Use
    directory_get_entries instead of directory_ls, it should be faster
    - git_bare: Refactor the graph descent using explicit stacks instead
    of the call stack.     - git_bare: When possible, use swh-graph
    instead of swh-storage to query revision     - history     -
    git_bare: Deduplicate object downloads and writes     - Add a naive
    git bare cooker     - cli: Add 'cook' command, to run cookers
    without Celery     - tests: Run all directory tests on the gitfast
    cooker     - tests: Add in_memory_backend.py     - tests: Make
    test_directory_bogus_perms/test_revision_bogus_perms/ actually test
    the     - cookers

 -- Software Heritage autobuilder (on jenkins-debian1) <jenkins@jenkins-debian1.internal.softwareheritage.org>  Mon, 28 Jun 2021 10:25:48 +0000

swh-vault (0.5.1-1~swh1) unstable-swh; urgency=medium

  * New upstream release 0.5.1     - (tagged by Antoine Lambert
    <antoine.lambert@inria.fr> on 2021-04-29 14:42:43 +0200)
  * Upstream changes:     - version 0.5.1

 -- Software Heritage autobuilder (on jenkins-debian1) <jenkins@jenkins-debian1.internal.softwareheritage.org>  Thu, 29 Apr 2021 12:48:13 +0000

swh-vault (0.5.0-1~swh1) unstable-swh; urgency=medium

  * New upstream release 0.5.0     - (tagged by Antoine R. Dumont
    (@ardumont) <ardumont@softwareheritage.org> on 2020-12-08 15:58:26
    +0100)
  * Upstream changes:     - v0.5.0     - vault: Remove deprecated
    services default config     - cli: Remove deprecated logging
    configuration

 -- Software Heritage autobuilder (on jenkins-debian1) <jenkins@jenkins-debian1.internal.softwareheritage.org>  Tue, 08 Dec 2020 15:01:11 +0000

swh-vault (0.4.0-1~swh1) unstable-swh; urgency=medium

  * New upstream release 0.4.0     - (tagged by Antoine R. Dumont
    (@ardumont) <ardumont@softwareheritage.org> on 2020-11-23 13:50:22
    +0100)
  * Upstream changes:     - v0.4.0     - requirements-test.txt: Drop no
    longer needed test dependency     - swh.vault.tests.conftest: Drop
    dead code

 -- Software Heritage autobuilder (on jenkins-debian1) <jenkins@jenkins-debian1.internal.softwareheritage.org>  Mon, 23 Nov 2020 12:52:25 +0000

swh-vault (0.3.4-1~swh1) unstable-swh; urgency=medium

  * New upstream release 0.3.4     - (tagged by Antoine R. Dumont
    (@ardumont) <ardumont@softwareheritage.org> on 2020-11-23 11:35:47
    +0100)
  * Upstream changes:     - v0.3.4     - test_server: Fix exception
    structure     - conftest: Explicitely declare aiohttp pytest plugin
    use

 -- Software Heritage autobuilder (on jenkins-debian1) <jenkins@jenkins-debian1.internal.softwareheritage.org>  Mon, 23 Nov 2020 10:37:50 +0000

swh-vault (0.3.3-1~swh1) unstable-swh; urgency=medium

  * New upstream release 0.3.3     - (tagged by Antoine R. Dumont
    (@ardumont) <ardumont@softwareheritage.org> on 2020-11-18 18:02:35
    +0100)
  * Upstream changes:     - v0.3.3     - Fix api.server configuration
    adaptation issue

 -- Software Heritage autobuilder (on jenkins-debian1) <jenkins@jenkins-debian1.internal.softwareheritage.org>  Wed, 18 Nov 2020 18:40:45 +0000

swh-vault (0.3.1-1~swh1) unstable-swh; urgency=medium

  * New upstream release 0.3.1     - (tagged by Antoine R. Dumont
    (@ardumont) <ardumont@softwareheritage.org> on 2020-11-17 17:46:37
    +0100)
  * Upstream changes:     - v0.3.1     - test_server: Simplify test
    server initialization to the minimum

 -- Software Heritage autobuilder (on jenkins-debian1) <jenkins@jenkins-debian1.internal.softwareheritage.org>  Tue, 17 Nov 2020 16:54:22 +0000

swh-vault (0.3.0-1~swh2) unstable-swh; urgency=medium

  * Fix dependency release

 -- Antoine R. Dumont (@ardumont) <ardumont@softwareheritage.org>  Tue, 17 Nov 2020 16:54:03 +0000

swh-vault (0.3.0-1~swh1) unstable-swh; urgency=medium

  * New upstream release 0.3.0     - (tagged by Antoine R. Dumont
    (@ardumont) <ardumont@softwareheritage.org> on 2020-11-13 12:10:09
    +0100)
  * Upstream changes:     - v0.3.0     - Refactor vault configuration
    without the args indirection     - vault.server: Introduce typed
    VaultInterface     - Replace file modes literals to DentryPerms enum
    - Add tests on current configuration check for cooker instantiation
    - api.server: Add types and tests on configuration checks     -
    swh.vault: Unify get_vault factory function with other factories
    - vault.tests: Make postgresql fixture faster

 -- Software Heritage autobuilder (on jenkins-debian1) <jenkins@jenkins-debian1.internal.softwareheritage.org>  Tue, 17 Nov 2020 16:22:52 +0000

swh-vault (0.2.0-1~swh1) unstable-swh; urgency=medium

  * New upstream release 0.2.0     - (tagged by Antoine R. Dumont
    (@ardumont) <ardumont@softwareheritage.org> on 2020-10-19 09:52:04
    +0200)
  * Upstream changes:     - v0.2.0     - vault.config: Adapt scheduler
    configuration structure     - test_cookers: Turn git_loader into a
    pytest fixture     - tests: Fix loader git instantiation     -
    tox.ini: pin black to the pre-commit version (19.10b0) to avoid flip-
    flops     - Run isort after the CLI import changes

 -- Software Heritage autobuilder (on jenkins-debian1) <jenkins@jenkins-debian1.internal.softwareheritage.org>  Mon, 19 Oct 2020 07:54:03 +0000

swh-vault (0.1.0-1~swh1) unstable-swh; urgency=medium

  * New upstream release 0.1.0     - (tagged by David Douard
    <david.douard@sdfa3.org> on 2020-09-25 12:34:43 +0200)
  * Upstream changes:     - v0.1.0

 -- Software Heritage autobuilder (on jenkins-debian1) <jenkins@jenkins-debian1.internal.softwareheritage.org>  Fri, 25 Sep 2020 10:37:22 +0000

swh-vault (0.0.35-1~swh1) unstable-swh; urgency=medium

  * New upstream release 0.0.35     - (tagged by David Douard
    <david.douard@sdfa3.org> on 2020-09-11 15:15:26 +0200)
  * Upstream changes:     - v0.0.35

 -- Software Heritage autobuilder (on jenkins-debian1) <jenkins@jenkins-debian1.internal.softwareheritage.org>  Fri, 11 Sep 2020 13:18:50 +0000

swh-vault (0.0.34-1~swh1) unstable-swh; urgency=medium

  * New upstream release 0.0.34     - (tagged by Antoine Lambert
    <antoine.lambert@inria.fr> on 2020-08-18 13:55:51 +0200)
  * Upstream changes:     - version 0.0.34

 -- Software Heritage autobuilder (on jenkins-debian1) <jenkins@jenkins-debian1.internal.softwareheritage.org>  Tue, 18 Aug 2020 11:58:22 +0000

swh-vault (0.0.33-1~swh1) unstable-swh; urgency=medium

  * New upstream release 0.0.33     - (tagged by Valentin Lorentz
    <vlorentz@softwareheritage.org> on 2020-05-05 17:56:33 +0200)
  * Upstream changes:     - v0.0.33     - * Use swh-storage validation
    proxy.     - * Use model objects to send to storage     - * Add a
    pyproject.toml file to target py37 for black     - * setup: Update
    the minimum required runtime python3 version     - * setup.py: add
    documentation link     - * Raise NotFoundExc within our RPC
    framework instead of returning 404.

 -- Software Heritage autobuilder (on jenkins-debian1) <jenkins@jenkins-debian1.internal.softwareheritage.org>  Tue, 05 May 2020 15:59:51 +0000

swh-vault (0.0.32-1~swh1) unstable-swh; urgency=medium

  * New upstream release 0.0.32     - (tagged by Antoine Lambert
    <antoine.lambert@inria.fr> on 2020-02-05 13:00:19 +0100)
  * Upstream changes:     - version 0.0.32

 -- Software Heritage autobuilder (on jenkins-debian1) <jenkins@jenkins-debian1.internal.softwareheritage.org>  Wed, 05 Feb 2020 12:16:16 +0000

swh-vault (0.0.31-1~swh1) unstable-swh; urgency=medium

  * New upstream release 0.0.31     - (tagged by Stefano Zacchiroli
    <zack@upsilon.cc> on 2019-11-05 17:24:43 +0100)
  * Upstream changes:     - v0.0.31     - * typing: minimal changes to
    make a no-op mypy run pass     - * Remove indirection
    swh.vault.api.wsgi     - * tox.ini: Fix py3 environment to use
    packaged tests     - * CLI: drop obsolete alias "serve" for "rpc-
    serve"

 -- Software Heritage autobuilder (on jenkins-debian1) <jenkins@jenkins-debian1.internal.softwareheritage.org>  Tue, 05 Nov 2019 16:44:29 +0000

swh-vault (0.0.30-1~swh1) unstable-swh; urgency=medium

  * New upstream release 0.0.30     - (tagged by Antoine Lambert
    <antoine.lambert@inria.fr> on 2019-07-29 11:17:23 +0200)
  * Upstream changes:     - version 0.0.30

 -- Software Heritage autobuilder (on jenkins-debian1) <jenkins@jenkins-debian1.internal.softwareheritage.org>  Mon, 29 Jul 2019 09:22:02 +0000

swh-vault (0.0.29-1~swh1) unstable-swh; urgency=medium

  * New upstream release 0.0.29     - (tagged by Antoine Lambert
    <antoine.lambert@inria.fr> on 2019-05-23 11:39:12 +0200)
  * Upstream changes:     - version 0.0.29

 -- Software Heritage autobuilder (on jenkins-debian1) <jenkins@jenkins-debian1.internal.softwareheritage.org>  Thu, 23 May 2019 09:46:57 +0000

swh-vault (0.0.28-1~swh1) unstable-swh; urgency=medium

  * New upstream release 0.0.28     - (tagged by Antoine Lambert
    <antoine.lambert@inria.fr> on 2019-05-23 11:00:51 +0200)
  * Upstream changes:     - version 0.0.28

 -- Software Heritage autobuilder (on jenkins-debian1) <jenkins@jenkins-debian1.internal.softwareheritage.org>  Thu, 23 May 2019 09:05:34 +0000

swh-vault (0.0.27-1~swh1) unstable-swh; urgency=medium

  * New upstream release 0.0.27     - (tagged by Antoine Lambert
    <antoine.lambert@inria.fr> on 2019-05-07 14:44:26 +0200)
  * Upstream changes:     - version 0.0.27

 -- Software Heritage autobuilder (on jenkins-debian1) <jenkins@jenkins-debian1.internal.softwareheritage.org>  Tue, 07 May 2019 12:54:35 +0000

swh-vault (0.0.26-1~swh1) unstable-swh; urgency=medium

  * New upstream release 0.0.26     - (tagged by Antoine Lambert
    <antoine.lambert@inria.fr> on 2019-04-26 11:59:23 +0200)
  * Upstream changes:     - version 0.0.26

 -- Software Heritage autobuilder (on jenkins-debian1) <jenkins@jenkins-debian1.internal.softwareheritage.org>  Fri, 26 Apr 2019 10:06:45 +0000

swh-vault (0.0.25-1~swh1) unstable-swh; urgency=medium

  * New upstream release 0.0.25     - (tagged by Antoine R. Dumont
    (@ardumont) <antoine.romain.dumont@gmail.com> on 2019-03-29 12:19:19
    +0100)
  * Upstream changes:     - v0.0.25     - master vault.backend: Migrate
    email address to bot@swh.org     - API: use default's APIError
    exception instead of the VaultAPIError     - Remove debian packaging
    from master branch

 -- Software Heritage autobuilder (on jenkins-debian1) <jenkins@jenkins-debian1.internal.softwareheritage.org>  Fri, 29 Mar 2019 11:28:28 +0000

swh-vault (0.0.24-1~swh3) unstable-swh; urgency=low

  * d/control: Update missing build dependency on postgresql-contrib

 -- Antoine Romain Dumont <antoine.romain.dumont@gmail.com>  Mon, 18 Feb 2019 16:20:50 +0100

swh-vault (0.0.24-1~swh2) unstable-swh; urgency=low

  * d/control: Update missing build dependency on git
  * d/rules: Sanitize build locale

 -- Antoine Romain Dumont <antoine.romain.dumont@gmail.com>  Mon, 18 Feb 2019 16:04:50 +0100

swh-vault (0.0.24-1~swh1) unstable-swh; urgency=medium

  * New upstream release 0.0.24     - (tagged by Antoine R. Dumont
    (@ardumont) <antoine.romain.dumont@gmail.com> on 2019-02-18 15:21:31
    +0100)
  * Upstream changes:     - v0.0.24     - MANIFEST.in: Fix packaging to
    include the sql schema definitions

 -- Software Heritage autobuilder (on jenkins-debian1) <jenkins@jenkins-debian1.internal.softwareheritage.org>  Mon, 18 Feb 2019 14:25:33 +0000

swh-vault (0.0.23-1~swh1) unstable-swh; urgency=medium

  * New upstream release 0.0.23     - (tagged by Antoine R. Dumont
    (@ardumont) <antoine.romain.dumont@gmail.com> on 2019-02-18 14:39:25
    +0100)
  * Upstream changes:     - v0.0.23     - test_cookers: Fix commit
    behavior when committing to another branch     - Rewrite tests using
    pytest's fixtures and adapt them to recent refactorings     -
    Normalize the configuration of VaultBackend and cooker     - Make it
    possible to specify the config file via SWH_CONFIG_FILENAME env var
    - Refactor the VaultBackend to use BaseDb and pool-based db access
    - Add a swh.vault.api.wsgi module to instanciate the (singleton)
    wsgi app object

 -- Software Heritage autobuilder (on jenkins-debian1) <jenkins@jenkins-debian1.internal.softwareheritage.org>  Mon, 18 Feb 2019 13:48:28 +0000

swh-vault (0.0.22-1~swh1) unstable-swh; urgency=medium

  * New upstream release 0.0.22     - (tagged by Antoine R. Dumont
    (@ardumont) <antoine.romain.dumont@gmail.com> on 2019-02-14 10:12:41
    +0100)
  * Upstream changes:     - v0.0.22     - api/server: Do not read
    configuration at each request

 -- Software Heritage autobuilder (on jenkins-debian1) <jenkins@jenkins-debian1.internal.softwareheritage.org>  Thu, 14 Feb 2019 09:16:23 +0000

swh-vault (0.0.21-1~swh1) unstable-swh; urgency=medium

  * New upstream release 0.0.21     - (tagged by David Douard
    <david.douard@sdfa3.org> on 2019-02-07 17:38:49 +0100)
  * Upstream changes:     - v0.0.21

 -- Software Heritage autobuilder (on jenkins-debian1) <jenkins@jenkins-debian1.internal.softwareheritage.org>  Thu, 07 Feb 2019 16:44:51 +0000

swh-vault (0.0.20-1~swh1) unstable-swh; urgency=medium

  * v0.0.20
  * swh.vault: Open a get_vault instantiation function
  * swh.vault.api.client: Permit to specify the query timeout option
  * swh.storage doesn't expose a db attribute any longer

 -- Antoine R. Dumont (@ardumont) <antoine.romain.dumont@gmail.com>  Thu, 24 May 2018 12:31:50 +0200

swh-vault (0.0.19-1~swh1) unstable-swh; urgency=medium

  * version 0.0.19

 -- Antoine Pietri <antoine.pietri1@gmail.com>  Thu, 03 May 2018 17:49:18 +0200

swh-vault (0.0.18-1~swh1) unstable-swh; urgency=medium

  * version 0.0.18

 -- Antoine Pietri <antoine.pietri1@gmail.com>  Thu, 03 May 2018 17:10:24 +0200

swh-vault (0.0.17-1~swh1) unstable-swh; urgency=medium

  * version 0.0.17

 -- Antoine Pietri <antoine.pietri1@gmail.com>  Thu, 03 May 2018 13:16:59 +0200

swh-vault (0.0.16-1~swh1) unstable-swh; urgency=medium

  * version 0.0.16

 -- Antoine Pietri <antoine.pietri1@gmail.com>  Wed, 02 May 2018 13:41:05 +0200

swh-vault (0.0.15-1~swh1) unstable-swh; urgency=medium

  * version 0.0.15

 -- Antoine Pietri <antoine.pietri1@gmail.com>  Fri, 27 Apr 2018 18:46:06 +0200

swh-vault (0.0.14-1~swh1) unstable-swh; urgency=medium

  * version 0.0.14

 -- Antoine Pietri <antoine.pietri1@gmail.com>  Fri, 27 Apr 2018 17:11:50 +0200

swh-vault (0.0.13-1~swh1) unstable-swh; urgency=medium

  * version 0.0.13

 -- Antoine Pietri <antoine.pietri1@gmail.com>  Wed, 25 Apr 2018 15:52:33 +0200

swh-vault (0.0.12-1~swh1) unstable-swh; urgency=medium

  * version 0.0.12

 -- Antoine Pietri <antoine.pietri1@gmail.com>  Wed, 21 Feb 2018 15:30:25 +0100

swh-vault (0.0.11-1~swh1) unstable-swh; urgency=medium

  * version 0.0.11

 -- Antoine Pietri <antoine.pietri1@gmail.com>  Fri, 16 Feb 2018 16:09:10 +0100

swh-vault (0.0.10-1~swh1) unstable-swh; urgency=medium

  * version 0.0.10

 -- Antoine Pietri <antoine.pietri1@gmail.com>  Thu, 15 Feb 2018 16:08:05 +0100

swh-vault (0.0.9-1~swh1) unstable-swh; urgency=medium

  * version 0.0.9

 -- Antoine Pietri <antoine.pietri1@gmail.com>  Thu, 01 Feb 2018 18:21:29 +0100

swh-vault (0.0.8-1~swh1) unstable-swh; urgency=medium

  * version 0.0.8

 -- Antoine Pietri <antoine.pietri1@gmail.com>  Wed, 31 Jan 2018 17:54:55 +0100

swh-vault (0.0.7-1~swh1) unstable-swh; urgency=medium

  * version 0.0.7

 -- Antoine Pietri <antoine.pietri1@gmail.com>  Tue, 30 Jan 2018 18:21:07 +0100

swh-vault (0.0.6-1~swh1) unstable-swh; urgency=medium

  * version 0.0.6

 -- Antoine Pietri <antoine.pietri1@gmail.com>  Tue, 09 Jan 2018 16:37:41 +0100

swh-vault (0.0.5-1~swh1) unstable-swh; urgency=medium

  * version 0.0.5

 -- Antoine Pietri <antoine.pietri1@gmail.com>  Thu, 14 Dec 2017 19:33:01 +0100

swh-vault (0.0.4-1~swh1) unstable-swh; urgency=medium

  * version 0.0.4

 -- Antoine Pietri <antoine.pietri1@gmail.com>  Fri, 08 Dec 2017 15:33:54 +0100

swh-vault (0.0.3-1~swh1) unstable-swh; urgency=medium

  * version 0.0.3

 -- Antoine Pietri <antoine.pietri1@gmail.com>  Fri, 01 Dec 2017 15:31:34 +0100

swh-vault (0.0.2-1~swh1) unstable-swh; urgency=medium

  * version 0.0.2

 -- Antoine Pietri <antoine.pietri1@gmail.com>  Thu, 30 Nov 2017 15:50:43 +0100

swh-vault (0.0.1-1~swh1) unstable-swh; urgency=medium

  * Initial release
  * version 0.0.1

 -- Antoine Pietri <antoine.pietri1@gmail.com>  Mon, 13 Nov 2017 16:22:47 +0100<|MERGE_RESOLUTION|>--- conflicted
+++ resolved
@@ -1,10 +1,3 @@
-<<<<<<< HEAD
-swh-vault (1.8.0-1~swh1~bpo10+1) buster-swh; urgency=medium
-
-  * Rebuild for buster-swh
-
- -- Software Heritage autobuilder (on jenkins-debian1) <jenkins@jenkins-debian1.internal.softwareheritage.org>  Wed, 14 Sep 2022 15:36:33 +0000
-=======
 swh-vault (1.8.1-1~swh1) unstable-swh; urgency=medium
 
   * New upstream release 1.8.1     - (tagged by Antoine Lambert
@@ -12,7 +5,6 @@
   * Upstream changes:     - version 1.8.1
 
  -- Software Heritage autobuilder (on jenkins-debian1) <jenkins@jenkins-debian1.internal.softwareheritage.org>  Mon, 07 Nov 2022 14:30:13 +0000
->>>>>>> 04191e4a
 
 swh-vault (1.8.0-1~swh1) unstable-swh; urgency=medium
 
