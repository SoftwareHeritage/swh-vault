--- conflicted
+++ resolved
@@ -1,10 +1,3 @@
-<<<<<<< HEAD
-swh-vault (1.8.1-1~swh1~bpo10+1) buster-swh; urgency=medium
-
-  * Rebuild for buster-swh
-
- -- Software Heritage autobuilder (on jenkins-debian1) <jenkins@jenkins-debian1.internal.softwareheritage.org>  Mon, 07 Nov 2022 14:31:44 +0000
-=======
 swh-vault (1.8.2-1~swh1) unstable-swh; urgency=medium
 
   * New upstream release 1.8.2     - (tagged by Antoine Lambert
@@ -12,7 +5,6 @@
   * Upstream changes:     - version 1.8.2
 
  -- Software Heritage autobuilder (on jenkins-debian1) <jenkins@jenkins-debian1.internal.softwareheritage.org>  Thu, 13 Jul 2023 14:22:32 +0000
->>>>>>> ef4663fe
 
 swh-vault (1.8.1-1~swh1) unstable-swh; urgency=medium
 
