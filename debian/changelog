<<<<<<< HEAD
swh-vault (1.6.1-1~swh1~bpo10+1) buster-swh; urgency=medium

  * Rebuild for buster-swh

 -- Software Heritage autobuilder (on jenkins-debian1) <jenkins@jenkins-debian1.internal.softwareheritage.org>  Fri, 04 Mar 2022 15:57:33 +0000
=======
swh-vault (1.7.2-1~swh1) unstable-swh; urgency=medium

  * New upstream release 1.7.2     - (tagged by David Douard
    <david.douard@sdfa3.org> on 2022-08-04 16:33:28 +0200)
  * Upstream changes:     - v1.7.2

 -- Software Heritage autobuilder (on jenkins-debian1) <jenkins@jenkins-debian1.internal.softwareheritage.org>  Thu, 04 Aug 2022 14:42:53 +0000

swh-vault (1.7.1-1~swh1) unstable-swh; urgency=medium

  * New upstream release 1.7.1     - (tagged by David Douard
    <david.douard@sdfa3.org> on 2022-08-04 15:50:00 +0200)
  * Upstream changes:     - v1.7.1

 -- Software Heritage autobuilder (on jenkins-debian1) <jenkins@jenkins-debian1.internal.softwareheritage.org>  Thu, 04 Aug 2022 13:56:27 +0000

swh-vault (1.7.0-1~swh1) unstable-swh; urgency=medium

  * New upstream release 1.7.0     - (tagged by Nicolas Dandrimont
    <nicolas@dandrimont.eu> on 2022-06-22 14:15:01 +0200)
  * Upstream changes:     - Release swh.vault 1.7     - Improve sentry
    captures     - Enhance test execution times     - Update linters and
    other tools     - cache: Prepare for objstorage 2.0 API changes

 -- Software Heritage autobuilder (on jenkins-debian1) <jenkins@jenkins-debian1.internal.softwareheritage.org>  Wed, 22 Jun 2022 12:20:01 +0000
>>>>>>> e44a97ba

swh-vault (1.6.1-1~swh1) unstable-swh; urgency=medium

  * New upstream release 1.6.1     - (tagged by Valentin Lorentz
    <vlorentz@softwareheritage.org> on 2022-03-04 16:51:54 +0100)
  * Upstream changes:     - v1.6.1     - * conftest: drop deprecated
    args from objstorage initializers     - * server tests: refactor
    config fixtures to match production     - * server: ensure
    check_config is called during app instantiation     - * Finish
    removing aiohttp

 -- Software Heritage autobuilder (on jenkins-debian1) <jenkins@jenkins-debian1.internal.softwareheritage.org>  Fri, 04 Mar 2022 15:55:44 +0000

swh-vault (1.6.0-1~swh1) unstable-swh; urgency=medium

  * New upstream release 1.6.0     - (tagged by Valentin Lorentz
    <vlorentz@softwareheritage.org> on 2022-03-04 13:28:24 +0100)
  * Upstream changes:     - v1.6.0     - * cache: Remove unused method
    add_stream     - * Rewrite the server to use flask instead of
    aiohttp

 -- Software Heritage autobuilder (on jenkins-debian1) <jenkins@jenkins-debian1.internal.softwareheritage.org>  Fri, 04 Mar 2022 12:32:32 +0000

swh-vault (1.5.0-1~swh1) unstable-swh; urgency=medium

  * New upstream release 1.5.0     - (tagged by David Douard
    <david.douard@sdfa3.org> on 2022-02-24 17:20:11 +0100)
  * Upstream changes:     - v1.5.0

 -- Software Heritage autobuilder (on jenkins-debian1) <jenkins@jenkins-debian1.internal.softwareheritage.org>  Thu, 24 Feb 2022 16:23:28 +0000

swh-vault (1.4.2-1~swh1) unstable-swh; urgency=medium

  * New upstream release 1.4.2     - (tagged by Valentin Lorentz
    <vlorentz@softwareheritage.org> on 2022-02-08 11:43:01 +0100)
  * Upstream changes:     - v1.4.2     - * Fix PyPI upload

 -- Software Heritage autobuilder (on jenkins-debian1) <jenkins@jenkins-debian1.internal.softwareheritage.org>  Tue, 08 Feb 2022 10:45:44 +0000

swh-vault (1.3.0-1~swh1) unstable-swh; urgency=medium

  * New upstream release 1.3.0     - (tagged by Valentin Lorentz
    <vlorentz@softwareheritage.org> on 2021-11-16 15:02:00 +0100)
  * Upstream changes:     - v1.3.0     - * docs: Various fixes     - *
    Remove references to swh.model.identifiers     - * git_bare: Send
    progress updates while cooking

 -- Software Heritage autobuilder (on jenkins-debian1) <jenkins@jenkins-debian1.internal.softwareheritage.org>  Tue, 16 Nov 2021 14:05:28 +0000

swh-vault (1.2.0-1~swh1) unstable-swh; urgency=medium

  * New upstream release 1.2.0     - (tagged by Valentin Lorentz
    <vlorentz@softwareheritage.org> on 2021-09-17 17:44:51 +0200)
  * Upstream changes:     - v1.2.0     - * Add support for custom SMTP
    configuration     - * Add the whole traceback in error messages.
    - * Make object corruption non-fatal.

 -- Software Heritage autobuilder (on jenkins-debian1) <jenkins@jenkins-debian1.internal.softwareheritage.org>  Fri, 17 Sep 2021 15:47:52 +0000

swh-vault (1.1.0-1~swh1) unstable-swh; urgency=medium

  * New upstream release 1.1.0     - (tagged by Valentin Lorentz
    <vlorentz@softwareheritage.org> on 2021-09-08 14:29:18 +0200)
  * Upstream changes:     - v1.1.0     - * git_bare: Remove sample git
    hooks from output     - * git_bare: Fix crash on submodules

 -- Software Heritage autobuilder (on jenkins-debian1) <jenkins@jenkins-debian1.internal.softwareheritage.org>  Wed, 08 Sep 2021 12:32:28 +0000

swh-vault (1.0.2-1~swh1) unstable-swh; urgency=medium

  * New upstream release 1.0.2     - (tagged by Valentin Lorentz
    <vlorentz@softwareheritage.org> on 2021-08-26 14:23:53 +0200)
  * Upstream changes:     - v1.0.2     - * Fix compatibility with
    dulwich 0.19.11     - (needed for builds on debian 10)

 -- Software Heritage autobuilder (on jenkins-debian1) <jenkins@jenkins-debian1.internal.softwareheritage.org>  Thu, 26 Aug 2021 12:27:30 +0000

swh-vault (1.0.1-1~swh1) unstable-swh; urgency=medium

  * New upstream release 1.0.1     - (tagged by Valentin Lorentz
    <vlorentz@softwareheritage.org> on 2021-08-26 14:13:53 +0200)
  * Upstream changes:     - v1.0.1     - * Re-add pytest.mark.graph to
    fix debian builds.

 -- Software Heritage autobuilder (on jenkins-debian1) <jenkins@jenkins-debian1.internal.softwareheritage.org>  Thu, 26 Aug 2021 12:17:30 +0000

swh-vault (1.0.0-1~swh1) unstable-swh; urgency=medium

  * New upstream release 1.0.0     - (tagged by Valentin Lorentz
    <vlorentz@softwareheritage.org> on 2021-08-26 11:54:21 +0200)
  * Upstream changes:     - v1.0.0     - * Feature-complete git-bare
    cooker     - * Rename bundle types and use SWHIDs everywhere instead
    of raw sha1_git

 -- Software Heritage autobuilder (on jenkins-debian1) <jenkins@jenkins-debian1.internal.softwareheritage.org>  Thu, 26 Aug 2021 09:57:07 +0000

swh-vault (0.6.4-1~swh1) unstable-swh; urgency=medium

  * New upstream release 0.6.4     - (tagged by Antoine R. Dumont
    (@ardumont) <ardumont@softwareheritage.org> on 2021-06-29 13:18:27
    +0200)
  * Upstream changes:     - v0.6.4     - Fix tests when the umask is not
    022     - tests: Fix support of Dulwich < 0.20     - conftest: Use
    postgresql keyword for the configuration

 -- Software Heritage autobuilder (on jenkins-debian1) <jenkins@jenkins-debian1.internal.softwareheritage.org>  Tue, 29 Jun 2021 11:20:54 +0000

swh-vault (0.6.3-1~swh1) unstable-swh; urgency=medium

  * New upstream release 0.6.3     - (tagged by Antoine R. Dumont
    (@ardumont) <ardumont@softwareheritage.org> on 2021-06-29 11:55:43
    +0200)
  * Upstream changes:     - v0.6.3     - git_bare: Add support for
    filtered content with Git >= 2.21

 -- Software Heritage autobuilder (on jenkins-debian1) <jenkins@jenkins-debian1.internal.softwareheritage.org>  Tue, 29 Jun 2021 09:59:47 +0000

swh-vault (0.6.2-1~swh1) unstable-swh; urgency=medium

  * New upstream release 0.6.2     - (tagged by Antoine R. Dumont
    (@ardumont) <ardumont@softwareheritage.org> on 2021-06-29 11:08:44
    +0200)
  * Upstream changes:     - v0.6.2     - Make swh.graph dependency
    optional 2/2

 -- Software Heritage autobuilder (on jenkins-debian1) <jenkins@jenkins-debian1.internal.softwareheritage.org>  Tue, 29 Jun 2021 09:12:28 +0000

swh-vault (0.6.1-1~swh1) unstable-swh; urgency=medium

  * New upstream release 0.6.1     - (tagged by Antoine R. Dumont
    (@ardumont) <ardumont@softwareheritage.org> on 2021-06-29 10:12:19
    +0200)
  * Upstream changes:     - v0.6.1     - Make swh.graph dependency
    optional

 -- Software Heritage autobuilder (on jenkins-debian1) <jenkins@jenkins-debian1.internal.softwareheritage.org>  Tue, 29 Jun 2021 08:15:52 +0000

swh-vault (0.6.0-1~swh1) unstable-swh; urgency=medium

  * New upstream release 0.6.0     - (tagged by Antoine R. Dumont
    (@ardumont) <ardumont@softwareheritage.org> on 2021-06-28 12:18:51
    +0200)
  * Upstream changes:     - v0.6.0     - git_bare: Add support for
    skipped/missing/absent/hidden contents     - git_bare: Optionally
    access the objstorage directly     - git_bare: Use batched
    content_get() instead of content_find()     - git_bare: Use
    directory_get_entries instead of directory_ls, it should be faster
    - git_bare: Refactor the graph descent using explicit stacks instead
    of the call stack.     - git_bare: When possible, use swh-graph
    instead of swh-storage to query revision     - history     -
    git_bare: Deduplicate object downloads and writes     - Add a naive
    git bare cooker     - cli: Add 'cook' command, to run cookers
    without Celery     - tests: Run all directory tests on the gitfast
    cooker     - tests: Add in_memory_backend.py     - tests: Make
    test_directory_bogus_perms/test_revision_bogus_perms/ actually test
    the     - cookers

 -- Software Heritage autobuilder (on jenkins-debian1) <jenkins@jenkins-debian1.internal.softwareheritage.org>  Mon, 28 Jun 2021 10:25:48 +0000

swh-vault (0.5.1-1~swh1) unstable-swh; urgency=medium

  * New upstream release 0.5.1     - (tagged by Antoine Lambert
    <antoine.lambert@inria.fr> on 2021-04-29 14:42:43 +0200)
  * Upstream changes:     - version 0.5.1

 -- Software Heritage autobuilder (on jenkins-debian1) <jenkins@jenkins-debian1.internal.softwareheritage.org>  Thu, 29 Apr 2021 12:48:13 +0000

swh-vault (0.5.0-1~swh1) unstable-swh; urgency=medium

  * New upstream release 0.5.0     - (tagged by Antoine R. Dumont
    (@ardumont) <ardumont@softwareheritage.org> on 2020-12-08 15:58:26
    +0100)
  * Upstream changes:     - v0.5.0     - vault: Remove deprecated
    services default config     - cli: Remove deprecated logging
    configuration

 -- Software Heritage autobuilder (on jenkins-debian1) <jenkins@jenkins-debian1.internal.softwareheritage.org>  Tue, 08 Dec 2020 15:01:11 +0000

swh-vault (0.4.0-1~swh1) unstable-swh; urgency=medium

  * New upstream release 0.4.0     - (tagged by Antoine R. Dumont
    (@ardumont) <ardumont@softwareheritage.org> on 2020-11-23 13:50:22
    +0100)
  * Upstream changes:     - v0.4.0     - requirements-test.txt: Drop no
    longer needed test dependency     - swh.vault.tests.conftest: Drop
    dead code

 -- Software Heritage autobuilder (on jenkins-debian1) <jenkins@jenkins-debian1.internal.softwareheritage.org>  Mon, 23 Nov 2020 12:52:25 +0000

swh-vault (0.3.4-1~swh1) unstable-swh; urgency=medium

  * New upstream release 0.3.4     - (tagged by Antoine R. Dumont
    (@ardumont) <ardumont@softwareheritage.org> on 2020-11-23 11:35:47
    +0100)
  * Upstream changes:     - v0.3.4     - test_server: Fix exception
    structure     - conftest: Explicitely declare aiohttp pytest plugin
    use

 -- Software Heritage autobuilder (on jenkins-debian1) <jenkins@jenkins-debian1.internal.softwareheritage.org>  Mon, 23 Nov 2020 10:37:50 +0000

swh-vault (0.3.3-1~swh1) unstable-swh; urgency=medium

  * New upstream release 0.3.3     - (tagged by Antoine R. Dumont
    (@ardumont) <ardumont@softwareheritage.org> on 2020-11-18 18:02:35
    +0100)
  * Upstream changes:     - v0.3.3     - Fix api.server configuration
    adaptation issue

 -- Software Heritage autobuilder (on jenkins-debian1) <jenkins@jenkins-debian1.internal.softwareheritage.org>  Wed, 18 Nov 2020 18:40:45 +0000

swh-vault (0.3.1-1~swh1) unstable-swh; urgency=medium

  * New upstream release 0.3.1     - (tagged by Antoine R. Dumont
    (@ardumont) <ardumont@softwareheritage.org> on 2020-11-17 17:46:37
    +0100)
  * Upstream changes:     - v0.3.1     - test_server: Simplify test
    server initialization to the minimum

 -- Software Heritage autobuilder (on jenkins-debian1) <jenkins@jenkins-debian1.internal.softwareheritage.org>  Tue, 17 Nov 2020 16:54:22 +0000

swh-vault (0.3.0-1~swh2) unstable-swh; urgency=medium

  * Fix dependency release

 -- Antoine R. Dumont (@ardumont) <ardumont@softwareheritage.org>  Tue, 17 Nov 2020 16:54:03 +0000

swh-vault (0.3.0-1~swh1) unstable-swh; urgency=medium

  * New upstream release 0.3.0     - (tagged by Antoine R. Dumont
    (@ardumont) <ardumont@softwareheritage.org> on 2020-11-13 12:10:09
    +0100)
  * Upstream changes:     - v0.3.0     - Refactor vault configuration
    without the args indirection     - vault.server: Introduce typed
    VaultInterface     - Replace file modes literals to DentryPerms enum
    - Add tests on current configuration check for cooker instantiation
    - api.server: Add types and tests on configuration checks     -
    swh.vault: Unify get_vault factory function with other factories
    - vault.tests: Make postgresql fixture faster

 -- Software Heritage autobuilder (on jenkins-debian1) <jenkins@jenkins-debian1.internal.softwareheritage.org>  Tue, 17 Nov 2020 16:22:52 +0000

swh-vault (0.2.0-1~swh1) unstable-swh; urgency=medium

  * New upstream release 0.2.0     - (tagged by Antoine R. Dumont
    (@ardumont) <ardumont@softwareheritage.org> on 2020-10-19 09:52:04
    +0200)
  * Upstream changes:     - v0.2.0     - vault.config: Adapt scheduler
    configuration structure     - test_cookers: Turn git_loader into a
    pytest fixture     - tests: Fix loader git instantiation     -
    tox.ini: pin black to the pre-commit version (19.10b0) to avoid flip-
    flops     - Run isort after the CLI import changes

 -- Software Heritage autobuilder (on jenkins-debian1) <jenkins@jenkins-debian1.internal.softwareheritage.org>  Mon, 19 Oct 2020 07:54:03 +0000

swh-vault (0.1.0-1~swh1) unstable-swh; urgency=medium

  * New upstream release 0.1.0     - (tagged by David Douard
    <david.douard@sdfa3.org> on 2020-09-25 12:34:43 +0200)
  * Upstream changes:     - v0.1.0

 -- Software Heritage autobuilder (on jenkins-debian1) <jenkins@jenkins-debian1.internal.softwareheritage.org>  Fri, 25 Sep 2020 10:37:22 +0000

swh-vault (0.0.35-1~swh1) unstable-swh; urgency=medium

  * New upstream release 0.0.35     - (tagged by David Douard
    <david.douard@sdfa3.org> on 2020-09-11 15:15:26 +0200)
  * Upstream changes:     - v0.0.35

 -- Software Heritage autobuilder (on jenkins-debian1) <jenkins@jenkins-debian1.internal.softwareheritage.org>  Fri, 11 Sep 2020 13:18:50 +0000

swh-vault (0.0.34-1~swh1) unstable-swh; urgency=medium

  * New upstream release 0.0.34     - (tagged by Antoine Lambert
    <antoine.lambert@inria.fr> on 2020-08-18 13:55:51 +0200)
  * Upstream changes:     - version 0.0.34

 -- Software Heritage autobuilder (on jenkins-debian1) <jenkins@jenkins-debian1.internal.softwareheritage.org>  Tue, 18 Aug 2020 11:58:22 +0000

swh-vault (0.0.33-1~swh1) unstable-swh; urgency=medium

  * New upstream release 0.0.33     - (tagged by Valentin Lorentz
    <vlorentz@softwareheritage.org> on 2020-05-05 17:56:33 +0200)
  * Upstream changes:     - v0.0.33     - * Use swh-storage validation
    proxy.     - * Use model objects to send to storage     - * Add a
    pyproject.toml file to target py37 for black     - * setup: Update
    the minimum required runtime python3 version     - * setup.py: add
    documentation link     - * Raise NotFoundExc within our RPC
    framework instead of returning 404.

 -- Software Heritage autobuilder (on jenkins-debian1) <jenkins@jenkins-debian1.internal.softwareheritage.org>  Tue, 05 May 2020 15:59:51 +0000

swh-vault (0.0.32-1~swh1) unstable-swh; urgency=medium

  * New upstream release 0.0.32     - (tagged by Antoine Lambert
    <antoine.lambert@inria.fr> on 2020-02-05 13:00:19 +0100)
  * Upstream changes:     - version 0.0.32

 -- Software Heritage autobuilder (on jenkins-debian1) <jenkins@jenkins-debian1.internal.softwareheritage.org>  Wed, 05 Feb 2020 12:16:16 +0000

swh-vault (0.0.31-1~swh1) unstable-swh; urgency=medium

  * New upstream release 0.0.31     - (tagged by Stefano Zacchiroli
    <zack@upsilon.cc> on 2019-11-05 17:24:43 +0100)
  * Upstream changes:     - v0.0.31     - * typing: minimal changes to
    make a no-op mypy run pass     - * Remove indirection
    swh.vault.api.wsgi     - * tox.ini: Fix py3 environment to use
    packaged tests     - * CLI: drop obsolete alias "serve" for "rpc-
    serve"

 -- Software Heritage autobuilder (on jenkins-debian1) <jenkins@jenkins-debian1.internal.softwareheritage.org>  Tue, 05 Nov 2019 16:44:29 +0000

swh-vault (0.0.30-1~swh1) unstable-swh; urgency=medium

  * New upstream release 0.0.30     - (tagged by Antoine Lambert
    <antoine.lambert@inria.fr> on 2019-07-29 11:17:23 +0200)
  * Upstream changes:     - version 0.0.30

 -- Software Heritage autobuilder (on jenkins-debian1) <jenkins@jenkins-debian1.internal.softwareheritage.org>  Mon, 29 Jul 2019 09:22:02 +0000

swh-vault (0.0.29-1~swh1) unstable-swh; urgency=medium

  * New upstream release 0.0.29     - (tagged by Antoine Lambert
    <antoine.lambert@inria.fr> on 2019-05-23 11:39:12 +0200)
  * Upstream changes:     - version 0.0.29

 -- Software Heritage autobuilder (on jenkins-debian1) <jenkins@jenkins-debian1.internal.softwareheritage.org>  Thu, 23 May 2019 09:46:57 +0000

swh-vault (0.0.28-1~swh1) unstable-swh; urgency=medium

  * New upstream release 0.0.28     - (tagged by Antoine Lambert
    <antoine.lambert@inria.fr> on 2019-05-23 11:00:51 +0200)
  * Upstream changes:     - version 0.0.28

 -- Software Heritage autobuilder (on jenkins-debian1) <jenkins@jenkins-debian1.internal.softwareheritage.org>  Thu, 23 May 2019 09:05:34 +0000

swh-vault (0.0.27-1~swh1) unstable-swh; urgency=medium

  * New upstream release 0.0.27     - (tagged by Antoine Lambert
    <antoine.lambert@inria.fr> on 2019-05-07 14:44:26 +0200)
  * Upstream changes:     - version 0.0.27

 -- Software Heritage autobuilder (on jenkins-debian1) <jenkins@jenkins-debian1.internal.softwareheritage.org>  Tue, 07 May 2019 12:54:35 +0000

swh-vault (0.0.26-1~swh1) unstable-swh; urgency=medium

  * New upstream release 0.0.26     - (tagged by Antoine Lambert
    <antoine.lambert@inria.fr> on 2019-04-26 11:59:23 +0200)
  * Upstream changes:     - version 0.0.26

 -- Software Heritage autobuilder (on jenkins-debian1) <jenkins@jenkins-debian1.internal.softwareheritage.org>  Fri, 26 Apr 2019 10:06:45 +0000

swh-vault (0.0.25-1~swh1) unstable-swh; urgency=medium

  * New upstream release 0.0.25     - (tagged by Antoine R. Dumont
    (@ardumont) <antoine.romain.dumont@gmail.com> on 2019-03-29 12:19:19
    +0100)
  * Upstream changes:     - v0.0.25     - master vault.backend: Migrate
    email address to bot@swh.org     - API: use default's APIError
    exception instead of the VaultAPIError     - Remove debian packaging
    from master branch

 -- Software Heritage autobuilder (on jenkins-debian1) <jenkins@jenkins-debian1.internal.softwareheritage.org>  Fri, 29 Mar 2019 11:28:28 +0000

swh-vault (0.0.24-1~swh3) unstable-swh; urgency=low

  * d/control: Update missing build dependency on postgresql-contrib

 -- Antoine Romain Dumont <antoine.romain.dumont@gmail.com>  Mon, 18 Feb 2019 16:20:50 +0100

swh-vault (0.0.24-1~swh2) unstable-swh; urgency=low

  * d/control: Update missing build dependency on git
  * d/rules: Sanitize build locale

 -- Antoine Romain Dumont <antoine.romain.dumont@gmail.com>  Mon, 18 Feb 2019 16:04:50 +0100

swh-vault (0.0.24-1~swh1) unstable-swh; urgency=medium

  * New upstream release 0.0.24     - (tagged by Antoine R. Dumont
    (@ardumont) <antoine.romain.dumont@gmail.com> on 2019-02-18 15:21:31
    +0100)
  * Upstream changes:     - v0.0.24     - MANIFEST.in: Fix packaging to
    include the sql schema definitions

 -- Software Heritage autobuilder (on jenkins-debian1) <jenkins@jenkins-debian1.internal.softwareheritage.org>  Mon, 18 Feb 2019 14:25:33 +0000

swh-vault (0.0.23-1~swh1) unstable-swh; urgency=medium

  * New upstream release 0.0.23     - (tagged by Antoine R. Dumont
    (@ardumont) <antoine.romain.dumont@gmail.com> on 2019-02-18 14:39:25
    +0100)
  * Upstream changes:     - v0.0.23     - test_cookers: Fix commit
    behavior when committing to another branch     - Rewrite tests using
    pytest's fixtures and adapt them to recent refactorings     -
    Normalize the configuration of VaultBackend and cooker     - Make it
    possible to specify the config file via SWH_CONFIG_FILENAME env var
    - Refactor the VaultBackend to use BaseDb and pool-based db access
    - Add a swh.vault.api.wsgi module to instanciate the (singleton)
    wsgi app object

 -- Software Heritage autobuilder (on jenkins-debian1) <jenkins@jenkins-debian1.internal.softwareheritage.org>  Mon, 18 Feb 2019 13:48:28 +0000

swh-vault (0.0.22-1~swh1) unstable-swh; urgency=medium

  * New upstream release 0.0.22     - (tagged by Antoine R. Dumont
    (@ardumont) <antoine.romain.dumont@gmail.com> on 2019-02-14 10:12:41
    +0100)
  * Upstream changes:     - v0.0.22     - api/server: Do not read
    configuration at each request

 -- Software Heritage autobuilder (on jenkins-debian1) <jenkins@jenkins-debian1.internal.softwareheritage.org>  Thu, 14 Feb 2019 09:16:23 +0000

swh-vault (0.0.21-1~swh1) unstable-swh; urgency=medium

  * New upstream release 0.0.21     - (tagged by David Douard
    <david.douard@sdfa3.org> on 2019-02-07 17:38:49 +0100)
  * Upstream changes:     - v0.0.21

 -- Software Heritage autobuilder (on jenkins-debian1) <jenkins@jenkins-debian1.internal.softwareheritage.org>  Thu, 07 Feb 2019 16:44:51 +0000

swh-vault (0.0.20-1~swh1) unstable-swh; urgency=medium

  * v0.0.20
  * swh.vault: Open a get_vault instantiation function
  * swh.vault.api.client: Permit to specify the query timeout option
  * swh.storage doesn't expose a db attribute any longer

 -- Antoine R. Dumont (@ardumont) <antoine.romain.dumont@gmail.com>  Thu, 24 May 2018 12:31:50 +0200

swh-vault (0.0.19-1~swh1) unstable-swh; urgency=medium

  * version 0.0.19

 -- Antoine Pietri <antoine.pietri1@gmail.com>  Thu, 03 May 2018 17:49:18 +0200

swh-vault (0.0.18-1~swh1) unstable-swh; urgency=medium

  * version 0.0.18

 -- Antoine Pietri <antoine.pietri1@gmail.com>  Thu, 03 May 2018 17:10:24 +0200

swh-vault (0.0.17-1~swh1) unstable-swh; urgency=medium

  * version 0.0.17

 -- Antoine Pietri <antoine.pietri1@gmail.com>  Thu, 03 May 2018 13:16:59 +0200

swh-vault (0.0.16-1~swh1) unstable-swh; urgency=medium

  * version 0.0.16

 -- Antoine Pietri <antoine.pietri1@gmail.com>  Wed, 02 May 2018 13:41:05 +0200

swh-vault (0.0.15-1~swh1) unstable-swh; urgency=medium

  * version 0.0.15

 -- Antoine Pietri <antoine.pietri1@gmail.com>  Fri, 27 Apr 2018 18:46:06 +0200

swh-vault (0.0.14-1~swh1) unstable-swh; urgency=medium

  * version 0.0.14

 -- Antoine Pietri <antoine.pietri1@gmail.com>  Fri, 27 Apr 2018 17:11:50 +0200

swh-vault (0.0.13-1~swh1) unstable-swh; urgency=medium

  * version 0.0.13

 -- Antoine Pietri <antoine.pietri1@gmail.com>  Wed, 25 Apr 2018 15:52:33 +0200

swh-vault (0.0.12-1~swh1) unstable-swh; urgency=medium

  * version 0.0.12

 -- Antoine Pietri <antoine.pietri1@gmail.com>  Wed, 21 Feb 2018 15:30:25 +0100

swh-vault (0.0.11-1~swh1) unstable-swh; urgency=medium

  * version 0.0.11

 -- Antoine Pietri <antoine.pietri1@gmail.com>  Fri, 16 Feb 2018 16:09:10 +0100

swh-vault (0.0.10-1~swh1) unstable-swh; urgency=medium

  * version 0.0.10

 -- Antoine Pietri <antoine.pietri1@gmail.com>  Thu, 15 Feb 2018 16:08:05 +0100

swh-vault (0.0.9-1~swh1) unstable-swh; urgency=medium

  * version 0.0.9

 -- Antoine Pietri <antoine.pietri1@gmail.com>  Thu, 01 Feb 2018 18:21:29 +0100

swh-vault (0.0.8-1~swh1) unstable-swh; urgency=medium

  * version 0.0.8

 -- Antoine Pietri <antoine.pietri1@gmail.com>  Wed, 31 Jan 2018 17:54:55 +0100

swh-vault (0.0.7-1~swh1) unstable-swh; urgency=medium

  * version 0.0.7

 -- Antoine Pietri <antoine.pietri1@gmail.com>  Tue, 30 Jan 2018 18:21:07 +0100

swh-vault (0.0.6-1~swh1) unstable-swh; urgency=medium

  * version 0.0.6

 -- Antoine Pietri <antoine.pietri1@gmail.com>  Tue, 09 Jan 2018 16:37:41 +0100

swh-vault (0.0.5-1~swh1) unstable-swh; urgency=medium

  * version 0.0.5

 -- Antoine Pietri <antoine.pietri1@gmail.com>  Thu, 14 Dec 2017 19:33:01 +0100

swh-vault (0.0.4-1~swh1) unstable-swh; urgency=medium

  * version 0.0.4

 -- Antoine Pietri <antoine.pietri1@gmail.com>  Fri, 08 Dec 2017 15:33:54 +0100

swh-vault (0.0.3-1~swh1) unstable-swh; urgency=medium

  * version 0.0.3

 -- Antoine Pietri <antoine.pietri1@gmail.com>  Fri, 01 Dec 2017 15:31:34 +0100

swh-vault (0.0.2-1~swh1) unstable-swh; urgency=medium

  * version 0.0.2

 -- Antoine Pietri <antoine.pietri1@gmail.com>  Thu, 30 Nov 2017 15:50:43 +0100

swh-vault (0.0.1-1~swh1) unstable-swh; urgency=medium

  * Initial release
  * version 0.0.1

 -- Antoine Pietri <antoine.pietri1@gmail.com>  Mon, 13 Nov 2017 16:22:47 +0100<|MERGE_RESOLUTION|>--- conflicted
+++ resolved
@@ -1,10 +1,3 @@
-<<<<<<< HEAD
-swh-vault (1.6.1-1~swh1~bpo10+1) buster-swh; urgency=medium
-
-  * Rebuild for buster-swh
-
- -- Software Heritage autobuilder (on jenkins-debian1) <jenkins@jenkins-debian1.internal.softwareheritage.org>  Fri, 04 Mar 2022 15:57:33 +0000
-=======
 swh-vault (1.7.2-1~swh1) unstable-swh; urgency=medium
 
   * New upstream release 1.7.2     - (tagged by David Douard
@@ -30,7 +23,6 @@
     other tools     - cache: Prepare for objstorage 2.0 API changes
 
  -- Software Heritage autobuilder (on jenkins-debian1) <jenkins@jenkins-debian1.internal.softwareheritage.org>  Wed, 22 Jun 2022 12:20:01 +0000
->>>>>>> e44a97ba
 
 swh-vault (1.6.1-1~swh1) unstable-swh; urgency=medium
 
