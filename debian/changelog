<<<<<<< HEAD
swh-vault (0.0.28-1~swh1~bpo9+1) stretch-swh; urgency=medium

  * Rebuild for stretch-swh

 -- Software Heritage autobuilder (on jenkins-debian1) <jenkins@jenkins-debian1.internal.softwareheritage.org>  Thu, 23 May 2019 09:07:55 +0000
=======
swh-vault (0.0.29-1~swh1) unstable-swh; urgency=medium

  * New upstream release 0.0.29     - (tagged by Antoine Lambert
    <antoine.lambert@inria.fr> on 2019-05-23 11:39:12 +0200)
  * Upstream changes:     - version 0.0.29

 -- Software Heritage autobuilder (on jenkins-debian1) <jenkins@jenkins-debian1.internal.softwareheritage.org>  Thu, 23 May 2019 09:46:57 +0000
>>>>>>> 80951eeb

swh-vault (0.0.28-1~swh1) unstable-swh; urgency=medium

  * New upstream release 0.0.28     - (tagged by Antoine Lambert
    <antoine.lambert@inria.fr> on 2019-05-23 11:00:51 +0200)
  * Upstream changes:     - version 0.0.28

 -- Software Heritage autobuilder (on jenkins-debian1) <jenkins@jenkins-debian1.internal.softwareheritage.org>  Thu, 23 May 2019 09:05:34 +0000

swh-vault (0.0.27-1~swh1) unstable-swh; urgency=medium

  * New upstream release 0.0.27     - (tagged by Antoine Lambert
    <antoine.lambert@inria.fr> on 2019-05-07 14:44:26 +0200)
  * Upstream changes:     - version 0.0.27

 -- Software Heritage autobuilder (on jenkins-debian1) <jenkins@jenkins-debian1.internal.softwareheritage.org>  Tue, 07 May 2019 12:54:35 +0000

swh-vault (0.0.26-1~swh1) unstable-swh; urgency=medium

  * New upstream release 0.0.26     - (tagged by Antoine Lambert
    <antoine.lambert@inria.fr> on 2019-04-26 11:59:23 +0200)
  * Upstream changes:     - version 0.0.26

 -- Software Heritage autobuilder (on jenkins-debian1) <jenkins@jenkins-debian1.internal.softwareheritage.org>  Fri, 26 Apr 2019 10:06:45 +0000

swh-vault (0.0.25-1~swh1) unstable-swh; urgency=medium

  * New upstream release 0.0.25     - (tagged by Antoine R. Dumont
    (@ardumont) <antoine.romain.dumont@gmail.com> on 2019-03-29 12:19:19
    +0100)
  * Upstream changes:     - v0.0.25     - master vault.backend: Migrate
    email address to bot@swh.org     - API: use default's APIError
    exception instead of the VaultAPIError     - Remove debian packaging
    from master branch

 -- Software Heritage autobuilder (on jenkins-debian1) <jenkins@jenkins-debian1.internal.softwareheritage.org>  Fri, 29 Mar 2019 11:28:28 +0000

swh-vault (0.0.24-1~swh3) unstable-swh; urgency=low

  * d/control: Update missing build dependency on postgresql-contrib

 -- Antoine Romain Dumont <antoine.romain.dumont@gmail.com>  Mon, 18 Feb 2019 16:20:50 +0100

swh-vault (0.0.24-1~swh2) unstable-swh; urgency=low

  * d/control: Update missing build dependency on git
  * d/rules: Sanitize build locale

 -- Antoine Romain Dumont <antoine.romain.dumont@gmail.com>  Mon, 18 Feb 2019 16:04:50 +0100

swh-vault (0.0.24-1~swh1) unstable-swh; urgency=medium

  * New upstream release 0.0.24     - (tagged by Antoine R. Dumont
    (@ardumont) <antoine.romain.dumont@gmail.com> on 2019-02-18 15:21:31
    +0100)
  * Upstream changes:     - v0.0.24     - MANIFEST.in: Fix packaging to
    include the sql schema definitions

 -- Software Heritage autobuilder (on jenkins-debian1) <jenkins@jenkins-debian1.internal.softwareheritage.org>  Mon, 18 Feb 2019 14:25:33 +0000

swh-vault (0.0.23-1~swh1) unstable-swh; urgency=medium

  * New upstream release 0.0.23     - (tagged by Antoine R. Dumont
    (@ardumont) <antoine.romain.dumont@gmail.com> on 2019-02-18 14:39:25
    +0100)
  * Upstream changes:     - v0.0.23     - test_cookers: Fix commit
    behavior when committing to another branch     - Rewrite tests using
    pytest's fixtures and adapt them to recent refactorings     -
    Normalize the configuration of VaultBackend and cooker     - Make it
    possible to specify the config file via SWH_CONFIG_FILENAME env var
    - Refactor the VaultBackend to use BaseDb and pool-based db access
    - Add a swh.vault.api.wsgi module to instanciate the (singleton)
    wsgi app object

 -- Software Heritage autobuilder (on jenkins-debian1) <jenkins@jenkins-debian1.internal.softwareheritage.org>  Mon, 18 Feb 2019 13:48:28 +0000

swh-vault (0.0.22-1~swh1) unstable-swh; urgency=medium

  * New upstream release 0.0.22     - (tagged by Antoine R. Dumont
    (@ardumont) <antoine.romain.dumont@gmail.com> on 2019-02-14 10:12:41
    +0100)
  * Upstream changes:     - v0.0.22     - api/server: Do not read
    configuration at each request

 -- Software Heritage autobuilder (on jenkins-debian1) <jenkins@jenkins-debian1.internal.softwareheritage.org>  Thu, 14 Feb 2019 09:16:23 +0000

swh-vault (0.0.21-1~swh1) unstable-swh; urgency=medium

  * New upstream release 0.0.21     - (tagged by David Douard
    <david.douard@sdfa3.org> on 2019-02-07 17:38:49 +0100)
  * Upstream changes:     - v0.0.21

 -- Software Heritage autobuilder (on jenkins-debian1) <jenkins@jenkins-debian1.internal.softwareheritage.org>  Thu, 07 Feb 2019 16:44:51 +0000

swh-vault (0.0.20-1~swh1) unstable-swh; urgency=medium

  * v0.0.20
  * swh.vault: Open a get_vault instantiation function
  * swh.vault.api.client: Permit to specify the query timeout option
  * swh.storage doesn't expose a db attribute any longer

 -- Antoine R. Dumont (@ardumont) <antoine.romain.dumont@gmail.com>  Thu, 24 May 2018 12:31:50 +0200

swh-vault (0.0.19-1~swh1) unstable-swh; urgency=medium

  * version 0.0.19

 -- Antoine Pietri <antoine.pietri1@gmail.com>  Thu, 03 May 2018 17:49:18 +0200

swh-vault (0.0.18-1~swh1) unstable-swh; urgency=medium

  * version 0.0.18

 -- Antoine Pietri <antoine.pietri1@gmail.com>  Thu, 03 May 2018 17:10:24 +0200

swh-vault (0.0.17-1~swh1) unstable-swh; urgency=medium

  * version 0.0.17

 -- Antoine Pietri <antoine.pietri1@gmail.com>  Thu, 03 May 2018 13:16:59 +0200

swh-vault (0.0.16-1~swh1) unstable-swh; urgency=medium

  * version 0.0.16

 -- Antoine Pietri <antoine.pietri1@gmail.com>  Wed, 02 May 2018 13:41:05 +0200

swh-vault (0.0.15-1~swh1) unstable-swh; urgency=medium

  * version 0.0.15

 -- Antoine Pietri <antoine.pietri1@gmail.com>  Fri, 27 Apr 2018 18:46:06 +0200

swh-vault (0.0.14-1~swh1) unstable-swh; urgency=medium

  * version 0.0.14

 -- Antoine Pietri <antoine.pietri1@gmail.com>  Fri, 27 Apr 2018 17:11:50 +0200

swh-vault (0.0.13-1~swh1) unstable-swh; urgency=medium

  * version 0.0.13

 -- Antoine Pietri <antoine.pietri1@gmail.com>  Wed, 25 Apr 2018 15:52:33 +0200

swh-vault (0.0.12-1~swh1) unstable-swh; urgency=medium

  * version 0.0.12

 -- Antoine Pietri <antoine.pietri1@gmail.com>  Wed, 21 Feb 2018 15:30:25 +0100

swh-vault (0.0.11-1~swh1) unstable-swh; urgency=medium

  * version 0.0.11

 -- Antoine Pietri <antoine.pietri1@gmail.com>  Fri, 16 Feb 2018 16:09:10 +0100

swh-vault (0.0.10-1~swh1) unstable-swh; urgency=medium

  * version 0.0.10

 -- Antoine Pietri <antoine.pietri1@gmail.com>  Thu, 15 Feb 2018 16:08:05 +0100

swh-vault (0.0.9-1~swh1) unstable-swh; urgency=medium

  * version 0.0.9

 -- Antoine Pietri <antoine.pietri1@gmail.com>  Thu, 01 Feb 2018 18:21:29 +0100

swh-vault (0.0.8-1~swh1) unstable-swh; urgency=medium

  * version 0.0.8

 -- Antoine Pietri <antoine.pietri1@gmail.com>  Wed, 31 Jan 2018 17:54:55 +0100

swh-vault (0.0.7-1~swh1) unstable-swh; urgency=medium

  * version 0.0.7

 -- Antoine Pietri <antoine.pietri1@gmail.com>  Tue, 30 Jan 2018 18:21:07 +0100

swh-vault (0.0.6-1~swh1) unstable-swh; urgency=medium

  * version 0.0.6

 -- Antoine Pietri <antoine.pietri1@gmail.com>  Tue, 09 Jan 2018 16:37:41 +0100

swh-vault (0.0.5-1~swh1) unstable-swh; urgency=medium

  * version 0.0.5

 -- Antoine Pietri <antoine.pietri1@gmail.com>  Thu, 14 Dec 2017 19:33:01 +0100

swh-vault (0.0.4-1~swh1) unstable-swh; urgency=medium

  * version 0.0.4

 -- Antoine Pietri <antoine.pietri1@gmail.com>  Fri, 08 Dec 2017 15:33:54 +0100

swh-vault (0.0.3-1~swh1) unstable-swh; urgency=medium

  * version 0.0.3

 -- Antoine Pietri <antoine.pietri1@gmail.com>  Fri, 01 Dec 2017 15:31:34 +0100

swh-vault (0.0.2-1~swh1) unstable-swh; urgency=medium

  * version 0.0.2

 -- Antoine Pietri <antoine.pietri1@gmail.com>  Thu, 30 Nov 2017 15:50:43 +0100

swh-vault (0.0.1-1~swh1) unstable-swh; urgency=medium

  * Initial release
  * version 0.0.1

 -- Antoine Pietri <antoine.pietri1@gmail.com>  Mon, 13 Nov 2017 16:22:47 +0100<|MERGE_RESOLUTION|>--- conflicted
+++ resolved
@@ -1,10 +1,3 @@
-<<<<<<< HEAD
-swh-vault (0.0.28-1~swh1~bpo9+1) stretch-swh; urgency=medium
-
-  * Rebuild for stretch-swh
-
- -- Software Heritage autobuilder (on jenkins-debian1) <jenkins@jenkins-debian1.internal.softwareheritage.org>  Thu, 23 May 2019 09:07:55 +0000
-=======
 swh-vault (0.0.29-1~swh1) unstable-swh; urgency=medium
 
   * New upstream release 0.0.29     - (tagged by Antoine Lambert
@@ -12,7 +5,6 @@
   * Upstream changes:     - version 0.0.29
 
  -- Software Heritage autobuilder (on jenkins-debian1) <jenkins@jenkins-debian1.internal.softwareheritage.org>  Thu, 23 May 2019 09:46:57 +0000
->>>>>>> 80951eeb
 
 swh-vault (0.0.28-1~swh1) unstable-swh; urgency=medium
 
