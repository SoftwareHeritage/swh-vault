--- conflicted
+++ resolved
@@ -1,10 +1,3 @@
-<<<<<<< HEAD
-swh-vault (0.0.33-1~swh1~bpo10+1) buster-swh; urgency=medium
-
-  * Rebuild for buster-swh
-
- -- Software Heritage autobuilder (on jenkins-debian1) <jenkins@jenkins-debian1.internal.softwareheritage.org>  Tue, 05 May 2020 16:01:33 +0000
-=======
 swh-vault (0.0.34-1~swh1) unstable-swh; urgency=medium
 
   * New upstream release 0.0.34     - (tagged by Antoine Lambert
@@ -12,7 +5,6 @@
   * Upstream changes:     - version 0.0.34
 
  -- Software Heritage autobuilder (on jenkins-debian1) <jenkins@jenkins-debian1.internal.softwareheritage.org>  Tue, 18 Aug 2020 11:58:22 +0000
->>>>>>> 420d3041
 
 swh-vault (0.0.33-1~swh1) unstable-swh; urgency=medium
 
