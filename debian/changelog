<<<<<<< HEAD
swh-vault (0.0.11-1~swh1~bpo9+1) stretch-swh; urgency=medium

  * Rebuild for stretch-backports.

 -- Antoine Pietri <antoine.pietri1@gmail.com>  Fri, 16 Feb 2018 16:09:10 +0100
=======
swh-vault (0.0.12-1~swh1) unstable-swh; urgency=medium

  * version 0.0.12

 -- Antoine Pietri <antoine.pietri1@gmail.com>  Wed, 21 Feb 2018 15:30:25 +0100
>>>>>>> 4495ac44

swh-vault (0.0.11-1~swh1) unstable-swh; urgency=medium

  * version 0.0.11

 -- Antoine Pietri <antoine.pietri1@gmail.com>  Fri, 16 Feb 2018 16:09:10 +0100

swh-vault (0.0.10-1~swh1) unstable-swh; urgency=medium

  * version 0.0.10

 -- Antoine Pietri <antoine.pietri1@gmail.com>  Thu, 15 Feb 2018 16:08:05 +0100

swh-vault (0.0.9-1~swh1) unstable-swh; urgency=medium

  * version 0.0.9

 -- Antoine Pietri <antoine.pietri1@gmail.com>  Thu, 01 Feb 2018 18:21:29 +0100

swh-vault (0.0.8-1~swh1) unstable-swh; urgency=medium

  * version 0.0.8

 -- Antoine Pietri <antoine.pietri1@gmail.com>  Wed, 31 Jan 2018 17:54:55 +0100

swh-vault (0.0.7-1~swh1) unstable-swh; urgency=medium

  * version 0.0.7

 -- Antoine Pietri <antoine.pietri1@gmail.com>  Tue, 30 Jan 2018 18:21:07 +0100

swh-vault (0.0.6-1~swh1) unstable-swh; urgency=medium

  * version 0.0.6

 -- Antoine Pietri <antoine.pietri1@gmail.com>  Tue, 09 Jan 2018 16:37:41 +0100

swh-vault (0.0.5-1~swh1) unstable-swh; urgency=medium

  * version 0.0.5

 -- Antoine Pietri <antoine.pietri1@gmail.com>  Thu, 14 Dec 2017 19:33:01 +0100

swh-vault (0.0.4-1~swh1) unstable-swh; urgency=medium

  * version 0.0.4

 -- Antoine Pietri <antoine.pietri1@gmail.com>  Fri, 08 Dec 2017 15:33:54 +0100

swh-vault (0.0.3-1~swh1) unstable-swh; urgency=medium

  * version 0.0.3

 -- Antoine Pietri <antoine.pietri1@gmail.com>  Fri, 01 Dec 2017 15:31:34 +0100

swh-vault (0.0.2-1~swh1) unstable-swh; urgency=medium

  * version 0.0.2

 -- Antoine Pietri <antoine.pietri1@gmail.com>  Thu, 30 Nov 2017 15:50:43 +0100

swh-vault (0.0.1-1~swh1) unstable-swh; urgency=medium

  * Initial release
  * version 0.0.1

 -- Antoine Pietri <antoine.pietri1@gmail.com>  Mon, 13 Nov 2017 16:22:47 +0100<|MERGE_RESOLUTION|>--- conflicted
+++ resolved
@@ -1,16 +1,8 @@
-<<<<<<< HEAD
-swh-vault (0.0.11-1~swh1~bpo9+1) stretch-swh; urgency=medium
-
-  * Rebuild for stretch-backports.
-
- -- Antoine Pietri <antoine.pietri1@gmail.com>  Fri, 16 Feb 2018 16:09:10 +0100
-=======
 swh-vault (0.0.12-1~swh1) unstable-swh; urgency=medium
 
   * version 0.0.12
 
  -- Antoine Pietri <antoine.pietri1@gmail.com>  Wed, 21 Feb 2018 15:30:25 +0100
->>>>>>> 4495ac44
 
 swh-vault (0.0.11-1~swh1) unstable-swh; urgency=medium
 
