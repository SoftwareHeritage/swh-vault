<<<<<<< HEAD
swh-vault (0.0.20-1~swh1~bpo9+1) stretch-swh; urgency=medium

  * Rebuild for stretch-backports.

 -- Antoine R. Dumont (@ardumont) <antoine.romain.dumont@gmail.com>  Thu, 24 May 2018 12:31:51 +0200
=======
swh-vault (0.0.24-1~swh2) unstable-swh; urgency=low

  * d/control: Update missing build dependency on git
  * d/rules: Sanitize build locale

 -- Antoine Romain Dumont <antoine.romain.dumont@gmail.com>  Mon, 18 Feb 2019 16:04:50 +0100

swh-vault (0.0.24-1~swh1) unstable-swh; urgency=medium

  * New upstream release 0.0.24     - (tagged by Antoine R. Dumont
    (@ardumont) <antoine.romain.dumont@gmail.com> on 2019-02-18 15:21:31
    +0100)
  * Upstream changes:     - v0.0.24     - MANIFEST.in: Fix packaging to
    include the sql schema definitions

 -- Software Heritage autobuilder (on jenkins-debian1) <jenkins@jenkins-debian1.internal.softwareheritage.org>  Mon, 18 Feb 2019 14:25:33 +0000

swh-vault (0.0.23-1~swh1) unstable-swh; urgency=medium

  * New upstream release 0.0.23     - (tagged by Antoine R. Dumont
    (@ardumont) <antoine.romain.dumont@gmail.com> on 2019-02-18 14:39:25
    +0100)
  * Upstream changes:     - v0.0.23     - test_cookers: Fix commit
    behavior when committing to another branch     - Rewrite tests using
    pytest's fixtures and adapt them to recent refactorings     -
    Normalize the configuration of VaultBackend and cooker     - Make it
    possible to specify the config file via SWH_CONFIG_FILENAME env var
    - Refactor the VaultBackend to use BaseDb and pool-based db access
    - Add a swh.vault.api.wsgi module to instanciate the (singleton)
    wsgi app object

 -- Software Heritage autobuilder (on jenkins-debian1) <jenkins@jenkins-debian1.internal.softwareheritage.org>  Mon, 18 Feb 2019 13:48:28 +0000

swh-vault (0.0.22-1~swh1) unstable-swh; urgency=medium

  * New upstream release 0.0.22     - (tagged by Antoine R. Dumont
    (@ardumont) <antoine.romain.dumont@gmail.com> on 2019-02-14 10:12:41
    +0100)
  * Upstream changes:     - v0.0.22     - api/server: Do not read
    configuration at each request

 -- Software Heritage autobuilder (on jenkins-debian1) <jenkins@jenkins-debian1.internal.softwareheritage.org>  Thu, 14 Feb 2019 09:16:23 +0000

swh-vault (0.0.21-1~swh1) unstable-swh; urgency=medium

  * New upstream release 0.0.21     - (tagged by David Douard
    <david.douard@sdfa3.org> on 2019-02-07 17:38:49 +0100)
  * Upstream changes:     - v0.0.21

 -- Software Heritage autobuilder (on jenkins-debian1) <jenkins@jenkins-debian1.internal.softwareheritage.org>  Thu, 07 Feb 2019 16:44:51 +0000
>>>>>>> 2097f93f

swh-vault (0.0.20-1~swh1) unstable-swh; urgency=medium

  * v0.0.20
  * swh.vault: Open a get_vault instantiation function
  * swh.vault.api.client: Permit to specify the query timeout option
  * swh.storage doesn't expose a db attribute any longer

 -- Antoine R. Dumont (@ardumont) <antoine.romain.dumont@gmail.com>  Thu, 24 May 2018 12:31:50 +0200

swh-vault (0.0.19-1~swh1) unstable-swh; urgency=medium

  * version 0.0.19

 -- Antoine Pietri <antoine.pietri1@gmail.com>  Thu, 03 May 2018 17:49:18 +0200

swh-vault (0.0.18-1~swh1) unstable-swh; urgency=medium

  * version 0.0.18

 -- Antoine Pietri <antoine.pietri1@gmail.com>  Thu, 03 May 2018 17:10:24 +0200

swh-vault (0.0.17-1~swh1) unstable-swh; urgency=medium

  * version 0.0.17

 -- Antoine Pietri <antoine.pietri1@gmail.com>  Thu, 03 May 2018 13:16:59 +0200

swh-vault (0.0.16-1~swh1) unstable-swh; urgency=medium

  * version 0.0.16

 -- Antoine Pietri <antoine.pietri1@gmail.com>  Wed, 02 May 2018 13:41:05 +0200

swh-vault (0.0.15-1~swh1) unstable-swh; urgency=medium

  * version 0.0.15

 -- Antoine Pietri <antoine.pietri1@gmail.com>  Fri, 27 Apr 2018 18:46:06 +0200

swh-vault (0.0.14-1~swh1) unstable-swh; urgency=medium

  * version 0.0.14

 -- Antoine Pietri <antoine.pietri1@gmail.com>  Fri, 27 Apr 2018 17:11:50 +0200

swh-vault (0.0.13-1~swh1) unstable-swh; urgency=medium

  * version 0.0.13

 -- Antoine Pietri <antoine.pietri1@gmail.com>  Wed, 25 Apr 2018 15:52:33 +0200

swh-vault (0.0.12-1~swh1) unstable-swh; urgency=medium

  * version 0.0.12

 -- Antoine Pietri <antoine.pietri1@gmail.com>  Wed, 21 Feb 2018 15:30:25 +0100

swh-vault (0.0.11-1~swh1) unstable-swh; urgency=medium

  * version 0.0.11

 -- Antoine Pietri <antoine.pietri1@gmail.com>  Fri, 16 Feb 2018 16:09:10 +0100

swh-vault (0.0.10-1~swh1) unstable-swh; urgency=medium

  * version 0.0.10

 -- Antoine Pietri <antoine.pietri1@gmail.com>  Thu, 15 Feb 2018 16:08:05 +0100

swh-vault (0.0.9-1~swh1) unstable-swh; urgency=medium

  * version 0.0.9

 -- Antoine Pietri <antoine.pietri1@gmail.com>  Thu, 01 Feb 2018 18:21:29 +0100

swh-vault (0.0.8-1~swh1) unstable-swh; urgency=medium

  * version 0.0.8

 -- Antoine Pietri <antoine.pietri1@gmail.com>  Wed, 31 Jan 2018 17:54:55 +0100

swh-vault (0.0.7-1~swh1) unstable-swh; urgency=medium

  * version 0.0.7

 -- Antoine Pietri <antoine.pietri1@gmail.com>  Tue, 30 Jan 2018 18:21:07 +0100

swh-vault (0.0.6-1~swh1) unstable-swh; urgency=medium

  * version 0.0.6

 -- Antoine Pietri <antoine.pietri1@gmail.com>  Tue, 09 Jan 2018 16:37:41 +0100

swh-vault (0.0.5-1~swh1) unstable-swh; urgency=medium

  * version 0.0.5

 -- Antoine Pietri <antoine.pietri1@gmail.com>  Thu, 14 Dec 2017 19:33:01 +0100

swh-vault (0.0.4-1~swh1) unstable-swh; urgency=medium

  * version 0.0.4

 -- Antoine Pietri <antoine.pietri1@gmail.com>  Fri, 08 Dec 2017 15:33:54 +0100

swh-vault (0.0.3-1~swh1) unstable-swh; urgency=medium

  * version 0.0.3

 -- Antoine Pietri <antoine.pietri1@gmail.com>  Fri, 01 Dec 2017 15:31:34 +0100

swh-vault (0.0.2-1~swh1) unstable-swh; urgency=medium

  * version 0.0.2

 -- Antoine Pietri <antoine.pietri1@gmail.com>  Thu, 30 Nov 2017 15:50:43 +0100

swh-vault (0.0.1-1~swh1) unstable-swh; urgency=medium

  * Initial release
  * version 0.0.1

 -- Antoine Pietri <antoine.pietri1@gmail.com>  Mon, 13 Nov 2017 16:22:47 +0100<|MERGE_RESOLUTION|>--- conflicted
+++ resolved
@@ -1,10 +1,3 @@
-<<<<<<< HEAD
-swh-vault (0.0.20-1~swh1~bpo9+1) stretch-swh; urgency=medium
-
-  * Rebuild for stretch-backports.
-
- -- Antoine R. Dumont (@ardumont) <antoine.romain.dumont@gmail.com>  Thu, 24 May 2018 12:31:51 +0200
-=======
 swh-vault (0.0.24-1~swh2) unstable-swh; urgency=low
 
   * d/control: Update missing build dependency on git
@@ -55,7 +48,6 @@
   * Upstream changes:     - v0.0.21
 
  -- Software Heritage autobuilder (on jenkins-debian1) <jenkins@jenkins-debian1.internal.softwareheritage.org>  Thu, 07 Feb 2019 16:44:51 +0000
->>>>>>> 2097f93f
 
 swh-vault (0.0.20-1~swh1) unstable-swh; urgency=medium
 
