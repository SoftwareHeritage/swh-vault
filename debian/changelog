--- conflicted
+++ resolved
@@ -1,16 +1,8 @@
-<<<<<<< HEAD
-swh-vault (0.0.13-1~swh1~bpo9+1) stretch-swh; urgency=medium
-
-  * Rebuild for stretch-backports.
-
- -- Antoine Pietri <antoine.pietri1@gmail.com>  Wed, 25 Apr 2018 15:52:33 +0200
-=======
 swh-vault (0.0.14-1~swh1) unstable-swh; urgency=medium
 
   * version 0.0.14
 
  -- Antoine Pietri <antoine.pietri1@gmail.com>  Fri, 27 Apr 2018 17:11:50 +0200
->>>>>>> c64a5fd4
 
 swh-vault (0.0.13-1~swh1) unstable-swh; urgency=medium
 
