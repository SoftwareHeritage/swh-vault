<<<<<<< HEAD
swh-vault (1.8.2-1~swh1~bpo10+1) buster-swh; urgency=medium

  * Rebuild for buster-swh

 -- Software Heritage autobuilder (on jenkins-debian1) <jenkins@jenkins-debian1.internal.softwareheritage.org>  Thu, 13 Jul 2023 14:24:20 +0000
=======
swh-vault (1.9.1-1~swh1) unstable-swh; urgency=medium

  * New upstream release 1.9.1     - (tagged by Antoine R. Dumont
    (@ardumont) <ardumont@softwareheritage.org> on 2023-09-18 14:25:22
    +0200)
  * Upstream changes:     - v1.9.1     - setup.py: Remove sdisk build
    warning about importable packages

 -- Software Heritage autobuilder (on jenkins-debian1) <jenkins@jenkins-debian1.internal.softwareheritage.org>  Mon, 18 Sep 2023 12:29:58 +0000

swh-vault (1.9.0-1~swh1) unstable-swh; urgency=medium

  * New upstream release 1.9.0     - (tagged by Valentin Lorentz
    <vlorentz@softwareheritage.org> on 2023-09-18 10:28:20 +0200)
  * Upstream changes:     - v1.9.0     - * to_disk: Represent revisions
    as empty directories instead of symlinks     - * interface: Add
    download_url method and implement it in backend

 -- Software Heritage autobuilder (on jenkins-debian1) <jenkins@jenkins-debian1.internal.softwareheritage.org>  Mon, 18 Sep 2023 08:32:54 +0000
>>>>>>> 71ced83f

swh-vault (1.8.2-1~swh1) unstable-swh; urgency=medium

  * New upstream release 1.8.2     - (tagged by Antoine Lambert
    <anlambert@softwareheritage.org> on 2023-07-13 16:18:00 +0200)
  * Upstream changes:     - version 1.8.2

 -- Software Heritage autobuilder (on jenkins-debian1) <jenkins@jenkins-debian1.internal.softwareheritage.org>  Thu, 13 Jul 2023 14:22:32 +0000

swh-vault (1.8.1-1~swh1) unstable-swh; urgency=medium

  * New upstream release 1.8.1     - (tagged by Antoine Lambert
    <anlambert@softwareheritage.org> on 2022-11-07 15:25:46 +0100)
  * Upstream changes:     - version 1.8.1

 -- Software Heritage autobuilder (on jenkins-debian1) <jenkins@jenkins-debian1.internal.softwareheritage.org>  Mon, 07 Nov 2022 14:30:13 +0000

swh-vault (1.8.0-1~swh1) unstable-swh; urgency=medium

  * New upstream release 1.8.0     - (tagged by David Douard
    <david.douard@sdfa3.org> on 2022-09-14 17:29:32 +0200)
  * Upstream changes:     - v1.8.0     - add support for swh-objstorage
    v2     - make smtp config optional

 -- Software Heritage autobuilder (on jenkins-debian1) <jenkins@jenkins-debian1.internal.softwareheritage.org>  Wed, 14 Sep 2022 15:35:01 +0000

swh-vault (1.7.2-1~swh1) unstable-swh; urgency=medium

  * New upstream release 1.7.2     - (tagged by David Douard
    <david.douard@sdfa3.org> on 2022-08-04 16:33:28 +0200)
  * Upstream changes:     - v1.7.2

 -- Software Heritage autobuilder (on jenkins-debian1) <jenkins@jenkins-debian1.internal.softwareheritage.org>  Thu, 04 Aug 2022 14:42:53 +0000

swh-vault (1.7.1-1~swh1) unstable-swh; urgency=medium

  * New upstream release 1.7.1     - (tagged by David Douard
    <david.douard@sdfa3.org> on 2022-08-04 15:50:00 +0200)
  * Upstream changes:     - v1.7.1

 -- Software Heritage autobuilder (on jenkins-debian1) <jenkins@jenkins-debian1.internal.softwareheritage.org>  Thu, 04 Aug 2022 13:56:27 +0000

swh-vault (1.7.0-1~swh1) unstable-swh; urgency=medium

  * New upstream release 1.7.0     - (tagged by Nicolas Dandrimont
    <nicolas@dandrimont.eu> on 2022-06-22 14:15:01 +0200)
  * Upstream changes:     - Release swh.vault 1.7     - Improve sentry
    captures     - Enhance test execution times     - Update linters and
    other tools     - cache: Prepare for objstorage 2.0 API changes

 -- Software Heritage autobuilder (on jenkins-debian1) <jenkins@jenkins-debian1.internal.softwareheritage.org>  Wed, 22 Jun 2022 12:20:01 +0000

swh-vault (1.6.1-1~swh1) unstable-swh; urgency=medium

  * New upstream release 1.6.1     - (tagged by Valentin Lorentz
    <vlorentz@softwareheritage.org> on 2022-03-04 16:51:54 +0100)
  * Upstream changes:     - v1.6.1     - * conftest: drop deprecated
    args from objstorage initializers     - * server tests: refactor
    config fixtures to match production     - * server: ensure
    check_config is called during app instantiation     - * Finish
    removing aiohttp

 -- Software Heritage autobuilder (on jenkins-debian1) <jenkins@jenkins-debian1.internal.softwareheritage.org>  Fri, 04 Mar 2022 15:55:44 +0000

swh-vault (1.6.0-1~swh1) unstable-swh; urgency=medium

  * New upstream release 1.6.0     - (tagged by Valentin Lorentz
    <vlorentz@softwareheritage.org> on 2022-03-04 13:28:24 +0100)
  * Upstream changes:     - v1.6.0     - * cache: Remove unused method
    add_stream     - * Rewrite the server to use flask instead of
    aiohttp

 -- Software Heritage autobuilder (on jenkins-debian1) <jenkins@jenkins-debian1.internal.softwareheritage.org>  Fri, 04 Mar 2022 12:32:32 +0000

swh-vault (1.5.0-1~swh1) unstable-swh; urgency=medium

  * New upstream release 1.5.0     - (tagged by David Douard
    <david.douard@sdfa3.org> on 2022-02-24 17:20:11 +0100)
  * Upstream changes:     - v1.5.0

 -- Software Heritage autobuilder (on jenkins-debian1) <jenkins@jenkins-debian1.internal.softwareheritage.org>  Thu, 24 Feb 2022 16:23:28 +0000

swh-vault (1.4.2-1~swh1) unstable-swh; urgency=medium

  * New upstream release 1.4.2     - (tagged by Valentin Lorentz
    <vlorentz@softwareheritage.org> on 2022-02-08 11:43:01 +0100)
  * Upstream changes:     - v1.4.2     - * Fix PyPI upload

 -- Software Heritage autobuilder (on jenkins-debian1) <jenkins@jenkins-debian1.internal.softwareheritage.org>  Tue, 08 Feb 2022 10:45:44 +0000

swh-vault (1.3.0-1~swh1) unstable-swh; urgency=medium

  * New upstream release 1.3.0     - (tagged by Valentin Lorentz
    <vlorentz@softwareheritage.org> on 2021-11-16 15:02:00 +0100)
  * Upstream changes:     - v1.3.0     - * docs: Various fixes     - *
    Remove references to swh.model.identifiers     - * git_bare: Send
    progress updates while cooking

 -- Software Heritage autobuilder (on jenkins-debian1) <jenkins@jenkins-debian1.internal.softwareheritage.org>  Tue, 16 Nov 2021 14:05:28 +0000

swh-vault (1.2.0-1~swh1) unstable-swh; urgency=medium

  * New upstream release 1.2.0     - (tagged by Valentin Lorentz
    <vlorentz@softwareheritage.org> on 2021-09-17 17:44:51 +0200)
  * Upstream changes:     - v1.2.0     - * Add support for custom SMTP
    configuration     - * Add the whole traceback in error messages.
    - * Make object corruption non-fatal.

 -- Software Heritage autobuilder (on jenkins-debian1) <jenkins@jenkins-debian1.internal.softwareheritage.org>  Fri, 17 Sep 2021 15:47:52 +0000

swh-vault (1.1.0-1~swh1) unstable-swh; urgency=medium

  * New upstream release 1.1.0     - (tagged by Valentin Lorentz
    <vlorentz@softwareheritage.org> on 2021-09-08 14:29:18 +0200)
  * Upstream changes:     - v1.1.0     - * git_bare: Remove sample git
    hooks from output     - * git_bare: Fix crash on submodules

 -- Software Heritage autobuilder (on jenkins-debian1) <jenkins@jenkins-debian1.internal.softwareheritage.org>  Wed, 08 Sep 2021 12:32:28 +0000

swh-vault (1.0.2-1~swh1) unstable-swh; urgency=medium

  * New upstream release 1.0.2     - (tagged by Valentin Lorentz
    <vlorentz@softwareheritage.org> on 2021-08-26 14:23:53 +0200)
  * Upstream changes:     - v1.0.2     - * Fix compatibility with
    dulwich 0.19.11     - (needed for builds on debian 10)

 -- Software Heritage autobuilder (on jenkins-debian1) <jenkins@jenkins-debian1.internal.softwareheritage.org>  Thu, 26 Aug 2021 12:27:30 +0000

swh-vault (1.0.1-1~swh1) unstable-swh; urgency=medium

  * New upstream release 1.0.1     - (tagged by Valentin Lorentz
    <vlorentz@softwareheritage.org> on 2021-08-26 14:13:53 +0200)
  * Upstream changes:     - v1.0.1     - * Re-add pytest.mark.graph to
    fix debian builds.

 -- Software Heritage autobuilder (on jenkins-debian1) <jenkins@jenkins-debian1.internal.softwareheritage.org>  Thu, 26 Aug 2021 12:17:30 +0000

swh-vault (1.0.0-1~swh1) unstable-swh; urgency=medium

  * New upstream release 1.0.0     - (tagged by Valentin Lorentz
    <vlorentz@softwareheritage.org> on 2021-08-26 11:54:21 +0200)
  * Upstream changes:     - v1.0.0     - * Feature-complete git-bare
    cooker     - * Rename bundle types and use SWHIDs everywhere instead
    of raw sha1_git

 -- Software Heritage autobuilder (on jenkins-debian1) <jenkins@jenkins-debian1.internal.softwareheritage.org>  Thu, 26 Aug 2021 09:57:07 +0000

swh-vault (0.6.4-1~swh1) unstable-swh; urgency=medium

  * New upstream release 0.6.4     - (tagged by Antoine R. Dumont
    (@ardumont) <ardumont@softwareheritage.org> on 2021-06-29 13:18:27
    +0200)
  * Upstream changes:     - v0.6.4     - Fix tests when the umask is not
    022     - tests: Fix support of Dulwich < 0.20     - conftest: Use
    postgresql keyword for the configuration

 -- Software Heritage autobuilder (on jenkins-debian1) <jenkins@jenkins-debian1.internal.softwareheritage.org>  Tue, 29 Jun 2021 11:20:54 +0000

swh-vault (0.6.3-1~swh1) unstable-swh; urgency=medium

  * New upstream release 0.6.3     - (tagged by Antoine R. Dumont
    (@ardumont) <ardumont@softwareheritage.org> on 2021-06-29 11:55:43
    +0200)
  * Upstream changes:     - v0.6.3     - git_bare: Add support for
    filtered content with Git >= 2.21

 -- Software Heritage autobuilder (on jenkins-debian1) <jenkins@jenkins-debian1.internal.softwareheritage.org>  Tue, 29 Jun 2021 09:59:47 +0000

swh-vault (0.6.2-1~swh1) unstable-swh; urgency=medium

  * New upstream release 0.6.2     - (tagged by Antoine R. Dumont
    (@ardumont) <ardumont@softwareheritage.org> on 2021-06-29 11:08:44
    +0200)
  * Upstream changes:     - v0.6.2     - Make swh.graph dependency
    optional 2/2

 -- Software Heritage autobuilder (on jenkins-debian1) <jenkins@jenkins-debian1.internal.softwareheritage.org>  Tue, 29 Jun 2021 09:12:28 +0000

swh-vault (0.6.1-1~swh1) unstable-swh; urgency=medium

  * New upstream release 0.6.1     - (tagged by Antoine R. Dumont
    (@ardumont) <ardumont@softwareheritage.org> on 2021-06-29 10:12:19
    +0200)
  * Upstream changes:     - v0.6.1     - Make swh.graph dependency
    optional

 -- Software Heritage autobuilder (on jenkins-debian1) <jenkins@jenkins-debian1.internal.softwareheritage.org>  Tue, 29 Jun 2021 08:15:52 +0000

swh-vault (0.6.0-1~swh1) unstable-swh; urgency=medium

  * New upstream release 0.6.0     - (tagged by Antoine R. Dumont
    (@ardumont) <ardumont@softwareheritage.org> on 2021-06-28 12:18:51
    +0200)
  * Upstream changes:     - v0.6.0     - git_bare: Add support for
    skipped/missing/absent/hidden contents     - git_bare: Optionally
    access the objstorage directly     - git_bare: Use batched
    content_get() instead of content_find()     - git_bare: Use
    directory_get_entries instead of directory_ls, it should be faster
    - git_bare: Refactor the graph descent using explicit stacks instead
    of the call stack.     - git_bare: When possible, use swh-graph
    instead of swh-storage to query revision     - history     -
    git_bare: Deduplicate object downloads and writes     - Add a naive
    git bare cooker     - cli: Add 'cook' command, to run cookers
    without Celery     - tests: Run all directory tests on the gitfast
    cooker     - tests: Add in_memory_backend.py     - tests: Make
    test_directory_bogus_perms/test_revision_bogus_perms/ actually test
    the     - cookers

 -- Software Heritage autobuilder (on jenkins-debian1) <jenkins@jenkins-debian1.internal.softwareheritage.org>  Mon, 28 Jun 2021 10:25:48 +0000

swh-vault (0.5.1-1~swh1) unstable-swh; urgency=medium

  * New upstream release 0.5.1     - (tagged by Antoine Lambert
    <antoine.lambert@inria.fr> on 2021-04-29 14:42:43 +0200)
  * Upstream changes:     - version 0.5.1

 -- Software Heritage autobuilder (on jenkins-debian1) <jenkins@jenkins-debian1.internal.softwareheritage.org>  Thu, 29 Apr 2021 12:48:13 +0000

swh-vault (0.5.0-1~swh1) unstable-swh; urgency=medium

  * New upstream release 0.5.0     - (tagged by Antoine R. Dumont
    (@ardumont) <ardumont@softwareheritage.org> on 2020-12-08 15:58:26
    +0100)
  * Upstream changes:     - v0.5.0     - vault: Remove deprecated
    services default config     - cli: Remove deprecated logging
    configuration

 -- Software Heritage autobuilder (on jenkins-debian1) <jenkins@jenkins-debian1.internal.softwareheritage.org>  Tue, 08 Dec 2020 15:01:11 +0000

swh-vault (0.4.0-1~swh1) unstable-swh; urgency=medium

  * New upstream release 0.4.0     - (tagged by Antoine R. Dumont
    (@ardumont) <ardumont@softwareheritage.org> on 2020-11-23 13:50:22
    +0100)
  * Upstream changes:     - v0.4.0     - requirements-test.txt: Drop no
    longer needed test dependency     - swh.vault.tests.conftest: Drop
    dead code

 -- Software Heritage autobuilder (on jenkins-debian1) <jenkins@jenkins-debian1.internal.softwareheritage.org>  Mon, 23 Nov 2020 12:52:25 +0000

swh-vault (0.3.4-1~swh1) unstable-swh; urgency=medium

  * New upstream release 0.3.4     - (tagged by Antoine R. Dumont
    (@ardumont) <ardumont@softwareheritage.org> on 2020-11-23 11:35:47
    +0100)
  * Upstream changes:     - v0.3.4     - test_server: Fix exception
    structure     - conftest: Explicitely declare aiohttp pytest plugin
    use

 -- Software Heritage autobuilder (on jenkins-debian1) <jenkins@jenkins-debian1.internal.softwareheritage.org>  Mon, 23 Nov 2020 10:37:50 +0000

swh-vault (0.3.3-1~swh1) unstable-swh; urgency=medium

  * New upstream release 0.3.3     - (tagged by Antoine R. Dumont
    (@ardumont) <ardumont@softwareheritage.org> on 2020-11-18 18:02:35
    +0100)
  * Upstream changes:     - v0.3.3     - Fix api.server configuration
    adaptation issue

 -- Software Heritage autobuilder (on jenkins-debian1) <jenkins@jenkins-debian1.internal.softwareheritage.org>  Wed, 18 Nov 2020 18:40:45 +0000

swh-vault (0.3.1-1~swh1) unstable-swh; urgency=medium

  * New upstream release 0.3.1     - (tagged by Antoine R. Dumont
    (@ardumont) <ardumont@softwareheritage.org> on 2020-11-17 17:46:37
    +0100)
  * Upstream changes:     - v0.3.1     - test_server: Simplify test
    server initialization to the minimum

 -- Software Heritage autobuilder (on jenkins-debian1) <jenkins@jenkins-debian1.internal.softwareheritage.org>  Tue, 17 Nov 2020 16:54:22 +0000

swh-vault (0.3.0-1~swh2) unstable-swh; urgency=medium

  * Fix dependency release

 -- Antoine R. Dumont (@ardumont) <ardumont@softwareheritage.org>  Tue, 17 Nov 2020 16:54:03 +0000

swh-vault (0.3.0-1~swh1) unstable-swh; urgency=medium

  * New upstream release 0.3.0     - (tagged by Antoine R. Dumont
    (@ardumont) <ardumont@softwareheritage.org> on 2020-11-13 12:10:09
    +0100)
  * Upstream changes:     - v0.3.0     - Refactor vault configuration
    without the args indirection     - vault.server: Introduce typed
    VaultInterface     - Replace file modes literals to DentryPerms enum
    - Add tests on current configuration check for cooker instantiation
    - api.server: Add types and tests on configuration checks     -
    swh.vault: Unify get_vault factory function with other factories
    - vault.tests: Make postgresql fixture faster

 -- Software Heritage autobuilder (on jenkins-debian1) <jenkins@jenkins-debian1.internal.softwareheritage.org>  Tue, 17 Nov 2020 16:22:52 +0000

swh-vault (0.2.0-1~swh1) unstable-swh; urgency=medium

  * New upstream release 0.2.0     - (tagged by Antoine R. Dumont
    (@ardumont) <ardumont@softwareheritage.org> on 2020-10-19 09:52:04
    +0200)
  * Upstream changes:     - v0.2.0     - vault.config: Adapt scheduler
    configuration structure     - test_cookers: Turn git_loader into a
    pytest fixture     - tests: Fix loader git instantiation     -
    tox.ini: pin black to the pre-commit version (19.10b0) to avoid flip-
    flops     - Run isort after the CLI import changes

 -- Software Heritage autobuilder (on jenkins-debian1) <jenkins@jenkins-debian1.internal.softwareheritage.org>  Mon, 19 Oct 2020 07:54:03 +0000

swh-vault (0.1.0-1~swh1) unstable-swh; urgency=medium

  * New upstream release 0.1.0     - (tagged by David Douard
    <david.douard@sdfa3.org> on 2020-09-25 12:34:43 +0200)
  * Upstream changes:     - v0.1.0

 -- Software Heritage autobuilder (on jenkins-debian1) <jenkins@jenkins-debian1.internal.softwareheritage.org>  Fri, 25 Sep 2020 10:37:22 +0000

swh-vault (0.0.35-1~swh1) unstable-swh; urgency=medium

  * New upstream release 0.0.35     - (tagged by David Douard
    <david.douard@sdfa3.org> on 2020-09-11 15:15:26 +0200)
  * Upstream changes:     - v0.0.35

 -- Software Heritage autobuilder (on jenkins-debian1) <jenkins@jenkins-debian1.internal.softwareheritage.org>  Fri, 11 Sep 2020 13:18:50 +0000

swh-vault (0.0.34-1~swh1) unstable-swh; urgency=medium

  * New upstream release 0.0.34     - (tagged by Antoine Lambert
    <antoine.lambert@inria.fr> on 2020-08-18 13:55:51 +0200)
  * Upstream changes:     - version 0.0.34

 -- Software Heritage autobuilder (on jenkins-debian1) <jenkins@jenkins-debian1.internal.softwareheritage.org>  Tue, 18 Aug 2020 11:58:22 +0000

swh-vault (0.0.33-1~swh1) unstable-swh; urgency=medium

  * New upstream release 0.0.33     - (tagged by Valentin Lorentz
    <vlorentz@softwareheritage.org> on 2020-05-05 17:56:33 +0200)
  * Upstream changes:     - v0.0.33     - * Use swh-storage validation
    proxy.     - * Use model objects to send to storage     - * Add a
    pyproject.toml file to target py37 for black     - * setup: Update
    the minimum required runtime python3 version     - * setup.py: add
    documentation link     - * Raise NotFoundExc within our RPC
    framework instead of returning 404.

 -- Software Heritage autobuilder (on jenkins-debian1) <jenkins@jenkins-debian1.internal.softwareheritage.org>  Tue, 05 May 2020 15:59:51 +0000

swh-vault (0.0.32-1~swh1) unstable-swh; urgency=medium

  * New upstream release 0.0.32     - (tagged by Antoine Lambert
    <antoine.lambert@inria.fr> on 2020-02-05 13:00:19 +0100)
  * Upstream changes:     - version 0.0.32

 -- Software Heritage autobuilder (on jenkins-debian1) <jenkins@jenkins-debian1.internal.softwareheritage.org>  Wed, 05 Feb 2020 12:16:16 +0000

swh-vault (0.0.31-1~swh1) unstable-swh; urgency=medium

  * New upstream release 0.0.31     - (tagged by Stefano Zacchiroli
    <zack@upsilon.cc> on 2019-11-05 17:24:43 +0100)
  * Upstream changes:     - v0.0.31     - * typing: minimal changes to
    make a no-op mypy run pass     - * Remove indirection
    swh.vault.api.wsgi     - * tox.ini: Fix py3 environment to use
    packaged tests     - * CLI: drop obsolete alias "serve" for "rpc-
    serve"

 -- Software Heritage autobuilder (on jenkins-debian1) <jenkins@jenkins-debian1.internal.softwareheritage.org>  Tue, 05 Nov 2019 16:44:29 +0000

swh-vault (0.0.30-1~swh1) unstable-swh; urgency=medium

  * New upstream release 0.0.30     - (tagged by Antoine Lambert
    <antoine.lambert@inria.fr> on 2019-07-29 11:17:23 +0200)
  * Upstream changes:     - version 0.0.30

 -- Software Heritage autobuilder (on jenkins-debian1) <jenkins@jenkins-debian1.internal.softwareheritage.org>  Mon, 29 Jul 2019 09:22:02 +0000

swh-vault (0.0.29-1~swh1) unstable-swh; urgency=medium

  * New upstream release 0.0.29     - (tagged by Antoine Lambert
    <antoine.lambert@inria.fr> on 2019-05-23 11:39:12 +0200)
  * Upstream changes:     - version 0.0.29

 -- Software Heritage autobuilder (on jenkins-debian1) <jenkins@jenkins-debian1.internal.softwareheritage.org>  Thu, 23 May 2019 09:46:57 +0000

swh-vault (0.0.28-1~swh1) unstable-swh; urgency=medium

  * New upstream release 0.0.28     - (tagged by Antoine Lambert
    <antoine.lambert@inria.fr> on 2019-05-23 11:00:51 +0200)
  * Upstream changes:     - version 0.0.28

 -- Software Heritage autobuilder (on jenkins-debian1) <jenkins@jenkins-debian1.internal.softwareheritage.org>  Thu, 23 May 2019 09:05:34 +0000

swh-vault (0.0.27-1~swh1) unstable-swh; urgency=medium

  * New upstream release 0.0.27     - (tagged by Antoine Lambert
    <antoine.lambert@inria.fr> on 2019-05-07 14:44:26 +0200)
  * Upstream changes:     - version 0.0.27

 -- Software Heritage autobuilder (on jenkins-debian1) <jenkins@jenkins-debian1.internal.softwareheritage.org>  Tue, 07 May 2019 12:54:35 +0000

swh-vault (0.0.26-1~swh1) unstable-swh; urgency=medium

  * New upstream release 0.0.26     - (tagged by Antoine Lambert
    <antoine.lambert@inria.fr> on 2019-04-26 11:59:23 +0200)
  * Upstream changes:     - version 0.0.26

 -- Software Heritage autobuilder (on jenkins-debian1) <jenkins@jenkins-debian1.internal.softwareheritage.org>  Fri, 26 Apr 2019 10:06:45 +0000

swh-vault (0.0.25-1~swh1) unstable-swh; urgency=medium

  * New upstream release 0.0.25     - (tagged by Antoine R. Dumont
    (@ardumont) <antoine.romain.dumont@gmail.com> on 2019-03-29 12:19:19
    +0100)
  * Upstream changes:     - v0.0.25     - master vault.backend: Migrate
    email address to bot@swh.org     - API: use default's APIError
    exception instead of the VaultAPIError     - Remove debian packaging
    from master branch

 -- Software Heritage autobuilder (on jenkins-debian1) <jenkins@jenkins-debian1.internal.softwareheritage.org>  Fri, 29 Mar 2019 11:28:28 +0000

swh-vault (0.0.24-1~swh3) unstable-swh; urgency=low

  * d/control: Update missing build dependency on postgresql-contrib

 -- Antoine Romain Dumont <antoine.romain.dumont@gmail.com>  Mon, 18 Feb 2019 16:20:50 +0100

swh-vault (0.0.24-1~swh2) unstable-swh; urgency=low

  * d/control: Update missing build dependency on git
  * d/rules: Sanitize build locale

 -- Antoine Romain Dumont <antoine.romain.dumont@gmail.com>  Mon, 18 Feb 2019 16:04:50 +0100

swh-vault (0.0.24-1~swh1) unstable-swh; urgency=medium

  * New upstream release 0.0.24     - (tagged by Antoine R. Dumont
    (@ardumont) <antoine.romain.dumont@gmail.com> on 2019-02-18 15:21:31
    +0100)
  * Upstream changes:     - v0.0.24     - MANIFEST.in: Fix packaging to
    include the sql schema definitions

 -- Software Heritage autobuilder (on jenkins-debian1) <jenkins@jenkins-debian1.internal.softwareheritage.org>  Mon, 18 Feb 2019 14:25:33 +0000

swh-vault (0.0.23-1~swh1) unstable-swh; urgency=medium

  * New upstream release 0.0.23     - (tagged by Antoine R. Dumont
    (@ardumont) <antoine.romain.dumont@gmail.com> on 2019-02-18 14:39:25
    +0100)
  * Upstream changes:     - v0.0.23     - test_cookers: Fix commit
    behavior when committing to another branch     - Rewrite tests using
    pytest's fixtures and adapt them to recent refactorings     -
    Normalize the configuration of VaultBackend and cooker     - Make it
    possible to specify the config file via SWH_CONFIG_FILENAME env var
    - Refactor the VaultBackend to use BaseDb and pool-based db access
    - Add a swh.vault.api.wsgi module to instanciate the (singleton)
    wsgi app object

 -- Software Heritage autobuilder (on jenkins-debian1) <jenkins@jenkins-debian1.internal.softwareheritage.org>  Mon, 18 Feb 2019 13:48:28 +0000

swh-vault (0.0.22-1~swh1) unstable-swh; urgency=medium

  * New upstream release 0.0.22     - (tagged by Antoine R. Dumont
    (@ardumont) <antoine.romain.dumont@gmail.com> on 2019-02-14 10:12:41
    +0100)
  * Upstream changes:     - v0.0.22     - api/server: Do not read
    configuration at each request

 -- Software Heritage autobuilder (on jenkins-debian1) <jenkins@jenkins-debian1.internal.softwareheritage.org>  Thu, 14 Feb 2019 09:16:23 +0000

swh-vault (0.0.21-1~swh1) unstable-swh; urgency=medium

  * New upstream release 0.0.21     - (tagged by David Douard
    <david.douard@sdfa3.org> on 2019-02-07 17:38:49 +0100)
  * Upstream changes:     - v0.0.21

 -- Software Heritage autobuilder (on jenkins-debian1) <jenkins@jenkins-debian1.internal.softwareheritage.org>  Thu, 07 Feb 2019 16:44:51 +0000

swh-vault (0.0.20-1~swh1) unstable-swh; urgency=medium

  * v0.0.20
  * swh.vault: Open a get_vault instantiation function
  * swh.vault.api.client: Permit to specify the query timeout option
  * swh.storage doesn't expose a db attribute any longer

 -- Antoine R. Dumont (@ardumont) <antoine.romain.dumont@gmail.com>  Thu, 24 May 2018 12:31:50 +0200

swh-vault (0.0.19-1~swh1) unstable-swh; urgency=medium

  * version 0.0.19

 -- Antoine Pietri <antoine.pietri1@gmail.com>  Thu, 03 May 2018 17:49:18 +0200

swh-vault (0.0.18-1~swh1) unstable-swh; urgency=medium

  * version 0.0.18

 -- Antoine Pietri <antoine.pietri1@gmail.com>  Thu, 03 May 2018 17:10:24 +0200

swh-vault (0.0.17-1~swh1) unstable-swh; urgency=medium

  * version 0.0.17

 -- Antoine Pietri <antoine.pietri1@gmail.com>  Thu, 03 May 2018 13:16:59 +0200

swh-vault (0.0.16-1~swh1) unstable-swh; urgency=medium

  * version 0.0.16

 -- Antoine Pietri <antoine.pietri1@gmail.com>  Wed, 02 May 2018 13:41:05 +0200

swh-vault (0.0.15-1~swh1) unstable-swh; urgency=medium

  * version 0.0.15

 -- Antoine Pietri <antoine.pietri1@gmail.com>  Fri, 27 Apr 2018 18:46:06 +0200

swh-vault (0.0.14-1~swh1) unstable-swh; urgency=medium

  * version 0.0.14

 -- Antoine Pietri <antoine.pietri1@gmail.com>  Fri, 27 Apr 2018 17:11:50 +0200

swh-vault (0.0.13-1~swh1) unstable-swh; urgency=medium

  * version 0.0.13

 -- Antoine Pietri <antoine.pietri1@gmail.com>  Wed, 25 Apr 2018 15:52:33 +0200

swh-vault (0.0.12-1~swh1) unstable-swh; urgency=medium

  * version 0.0.12

 -- Antoine Pietri <antoine.pietri1@gmail.com>  Wed, 21 Feb 2018 15:30:25 +0100

swh-vault (0.0.11-1~swh1) unstable-swh; urgency=medium

  * version 0.0.11

 -- Antoine Pietri <antoine.pietri1@gmail.com>  Fri, 16 Feb 2018 16:09:10 +0100

swh-vault (0.0.10-1~swh1) unstable-swh; urgency=medium

  * version 0.0.10

 -- Antoine Pietri <antoine.pietri1@gmail.com>  Thu, 15 Feb 2018 16:08:05 +0100

swh-vault (0.0.9-1~swh1) unstable-swh; urgency=medium

  * version 0.0.9

 -- Antoine Pietri <antoine.pietri1@gmail.com>  Thu, 01 Feb 2018 18:21:29 +0100

swh-vault (0.0.8-1~swh1) unstable-swh; urgency=medium

  * version 0.0.8

 -- Antoine Pietri <antoine.pietri1@gmail.com>  Wed, 31 Jan 2018 17:54:55 +0100

swh-vault (0.0.7-1~swh1) unstable-swh; urgency=medium

  * version 0.0.7

 -- Antoine Pietri <antoine.pietri1@gmail.com>  Tue, 30 Jan 2018 18:21:07 +0100

swh-vault (0.0.6-1~swh1) unstable-swh; urgency=medium

  * version 0.0.6

 -- Antoine Pietri <antoine.pietri1@gmail.com>  Tue, 09 Jan 2018 16:37:41 +0100

swh-vault (0.0.5-1~swh1) unstable-swh; urgency=medium

  * version 0.0.5

 -- Antoine Pietri <antoine.pietri1@gmail.com>  Thu, 14 Dec 2017 19:33:01 +0100

swh-vault (0.0.4-1~swh1) unstable-swh; urgency=medium

  * version 0.0.4

 -- Antoine Pietri <antoine.pietri1@gmail.com>  Fri, 08 Dec 2017 15:33:54 +0100

swh-vault (0.0.3-1~swh1) unstable-swh; urgency=medium

  * version 0.0.3

 -- Antoine Pietri <antoine.pietri1@gmail.com>  Fri, 01 Dec 2017 15:31:34 +0100

swh-vault (0.0.2-1~swh1) unstable-swh; urgency=medium

  * version 0.0.2

 -- Antoine Pietri <antoine.pietri1@gmail.com>  Thu, 30 Nov 2017 15:50:43 +0100

swh-vault (0.0.1-1~swh1) unstable-swh; urgency=medium

  * Initial release
  * version 0.0.1

 -- Antoine Pietri <antoine.pietri1@gmail.com>  Mon, 13 Nov 2017 16:22:47 +0100<|MERGE_RESOLUTION|>--- conflicted
+++ resolved
@@ -1,10 +1,3 @@
-<<<<<<< HEAD
-swh-vault (1.8.2-1~swh1~bpo10+1) buster-swh; urgency=medium
-
-  * Rebuild for buster-swh
-
- -- Software Heritage autobuilder (on jenkins-debian1) <jenkins@jenkins-debian1.internal.softwareheritage.org>  Thu, 13 Jul 2023 14:24:20 +0000
-=======
 swh-vault (1.9.1-1~swh1) unstable-swh; urgency=medium
 
   * New upstream release 1.9.1     - (tagged by Antoine R. Dumont
@@ -24,7 +17,6 @@
     download_url method and implement it in backend
 
  -- Software Heritage autobuilder (on jenkins-debian1) <jenkins@jenkins-debian1.internal.softwareheritage.org>  Mon, 18 Sep 2023 08:32:54 +0000
->>>>>>> 71ced83f
 
 swh-vault (1.8.2-1~swh1) unstable-swh; urgency=medium
 
