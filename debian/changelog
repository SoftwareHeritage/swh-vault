<<<<<<< HEAD
swh-vault (0.4.0-1~swh1~bpo10+1) buster-swh; urgency=medium

  * Rebuild for buster-swh

 -- Software Heritage autobuilder (on jenkins-debian1) <jenkins@jenkins-debian1.internal.softwareheritage.org>  Mon, 23 Nov 2020 12:53:53 +0000
=======
swh-vault (0.5.0-1~swh1) unstable-swh; urgency=medium

  * New upstream release 0.5.0     - (tagged by Antoine R. Dumont
    (@ardumont) <ardumont@softwareheritage.org> on 2020-12-08 15:58:26
    +0100)
  * Upstream changes:     - v0.5.0     - vault: Remove deprecated
    services default config     - cli: Remove deprecated logging
    configuration

 -- Software Heritage autobuilder (on jenkins-debian1) <jenkins@jenkins-debian1.internal.softwareheritage.org>  Tue, 08 Dec 2020 15:01:11 +0000
>>>>>>> 3fbd20ab

swh-vault (0.4.0-1~swh1) unstable-swh; urgency=medium

  * New upstream release 0.4.0     - (tagged by Antoine R. Dumont
    (@ardumont) <ardumont@softwareheritage.org> on 2020-11-23 13:50:22
    +0100)
  * Upstream changes:     - v0.4.0     - requirements-test.txt: Drop no
    longer needed test dependency     - swh.vault.tests.conftest: Drop
    dead code

 -- Software Heritage autobuilder (on jenkins-debian1) <jenkins@jenkins-debian1.internal.softwareheritage.org>  Mon, 23 Nov 2020 12:52:25 +0000

swh-vault (0.3.4-1~swh1) unstable-swh; urgency=medium

  * New upstream release 0.3.4     - (tagged by Antoine R. Dumont
    (@ardumont) <ardumont@softwareheritage.org> on 2020-11-23 11:35:47
    +0100)
  * Upstream changes:     - v0.3.4     - test_server: Fix exception
    structure     - conftest: Explicitely declare aiohttp pytest plugin
    use

 -- Software Heritage autobuilder (on jenkins-debian1) <jenkins@jenkins-debian1.internal.softwareheritage.org>  Mon, 23 Nov 2020 10:37:50 +0000

swh-vault (0.3.3-1~swh1) unstable-swh; urgency=medium

  * New upstream release 0.3.3     - (tagged by Antoine R. Dumont
    (@ardumont) <ardumont@softwareheritage.org> on 2020-11-18 18:02:35
    +0100)
  * Upstream changes:     - v0.3.3     - Fix api.server configuration
    adaptation issue

 -- Software Heritage autobuilder (on jenkins-debian1) <jenkins@jenkins-debian1.internal.softwareheritage.org>  Wed, 18 Nov 2020 18:40:45 +0000

swh-vault (0.3.1-1~swh1) unstable-swh; urgency=medium

  * New upstream release 0.3.1     - (tagged by Antoine R. Dumont
    (@ardumont) <ardumont@softwareheritage.org> on 2020-11-17 17:46:37
    +0100)
  * Upstream changes:     - v0.3.1     - test_server: Simplify test
    server initialization to the minimum

 -- Software Heritage autobuilder (on jenkins-debian1) <jenkins@jenkins-debian1.internal.softwareheritage.org>  Tue, 17 Nov 2020 16:54:22 +0000

swh-vault (0.3.0-1~swh2) unstable-swh; urgency=medium

  * Fix dependency release

 -- Antoine R. Dumont (@ardumont) <ardumont@softwareheritage.org>  Tue, 17 Nov 2020 16:54:03 +0000

swh-vault (0.3.0-1~swh1) unstable-swh; urgency=medium

  * New upstream release 0.3.0     - (tagged by Antoine R. Dumont
    (@ardumont) <ardumont@softwareheritage.org> on 2020-11-13 12:10:09
    +0100)
  * Upstream changes:     - v0.3.0     - Refactor vault configuration
    without the args indirection     - vault.server: Introduce typed
    VaultInterface     - Replace file modes literals to DentryPerms enum
    - Add tests on current configuration check for cooker instantiation
    - api.server: Add types and tests on configuration checks     -
    swh.vault: Unify get_vault factory function with other factories
    - vault.tests: Make postgresql fixture faster

 -- Software Heritage autobuilder (on jenkins-debian1) <jenkins@jenkins-debian1.internal.softwareheritage.org>  Tue, 17 Nov 2020 16:22:52 +0000

swh-vault (0.2.0-1~swh1) unstable-swh; urgency=medium

  * New upstream release 0.2.0     - (tagged by Antoine R. Dumont
    (@ardumont) <ardumont@softwareheritage.org> on 2020-10-19 09:52:04
    +0200)
  * Upstream changes:     - v0.2.0     - vault.config: Adapt scheduler
    configuration structure     - test_cookers: Turn git_loader into a
    pytest fixture     - tests: Fix loader git instantiation     -
    tox.ini: pin black to the pre-commit version (19.10b0) to avoid flip-
    flops     - Run isort after the CLI import changes

 -- Software Heritage autobuilder (on jenkins-debian1) <jenkins@jenkins-debian1.internal.softwareheritage.org>  Mon, 19 Oct 2020 07:54:03 +0000

swh-vault (0.1.0-1~swh1) unstable-swh; urgency=medium

  * New upstream release 0.1.0     - (tagged by David Douard
    <david.douard@sdfa3.org> on 2020-09-25 12:34:43 +0200)
  * Upstream changes:     - v0.1.0

 -- Software Heritage autobuilder (on jenkins-debian1) <jenkins@jenkins-debian1.internal.softwareheritage.org>  Fri, 25 Sep 2020 10:37:22 +0000

swh-vault (0.0.35-1~swh1) unstable-swh; urgency=medium

  * New upstream release 0.0.35     - (tagged by David Douard
    <david.douard@sdfa3.org> on 2020-09-11 15:15:26 +0200)
  * Upstream changes:     - v0.0.35

 -- Software Heritage autobuilder (on jenkins-debian1) <jenkins@jenkins-debian1.internal.softwareheritage.org>  Fri, 11 Sep 2020 13:18:50 +0000

swh-vault (0.0.34-1~swh1) unstable-swh; urgency=medium

  * New upstream release 0.0.34     - (tagged by Antoine Lambert
    <antoine.lambert@inria.fr> on 2020-08-18 13:55:51 +0200)
  * Upstream changes:     - version 0.0.34

 -- Software Heritage autobuilder (on jenkins-debian1) <jenkins@jenkins-debian1.internal.softwareheritage.org>  Tue, 18 Aug 2020 11:58:22 +0000

swh-vault (0.0.33-1~swh1) unstable-swh; urgency=medium

  * New upstream release 0.0.33     - (tagged by Valentin Lorentz
    <vlorentz@softwareheritage.org> on 2020-05-05 17:56:33 +0200)
  * Upstream changes:     - v0.0.33     - * Use swh-storage validation
    proxy.     - * Use model objects to send to storage     - * Add a
    pyproject.toml file to target py37 for black     - * setup: Update
    the minimum required runtime python3 version     - * setup.py: add
    documentation link     - * Raise NotFoundExc within our RPC
    framework instead of returning 404.

 -- Software Heritage autobuilder (on jenkins-debian1) <jenkins@jenkins-debian1.internal.softwareheritage.org>  Tue, 05 May 2020 15:59:51 +0000

swh-vault (0.0.32-1~swh1) unstable-swh; urgency=medium

  * New upstream release 0.0.32     - (tagged by Antoine Lambert
    <antoine.lambert@inria.fr> on 2020-02-05 13:00:19 +0100)
  * Upstream changes:     - version 0.0.32

 -- Software Heritage autobuilder (on jenkins-debian1) <jenkins@jenkins-debian1.internal.softwareheritage.org>  Wed, 05 Feb 2020 12:16:16 +0000

swh-vault (0.0.31-1~swh1) unstable-swh; urgency=medium

  * New upstream release 0.0.31     - (tagged by Stefano Zacchiroli
    <zack@upsilon.cc> on 2019-11-05 17:24:43 +0100)
  * Upstream changes:     - v0.0.31     - * typing: minimal changes to
    make a no-op mypy run pass     - * Remove indirection
    swh.vault.api.wsgi     - * tox.ini: Fix py3 environment to use
    packaged tests     - * CLI: drop obsolete alias "serve" for "rpc-
    serve"

 -- Software Heritage autobuilder (on jenkins-debian1) <jenkins@jenkins-debian1.internal.softwareheritage.org>  Tue, 05 Nov 2019 16:44:29 +0000

swh-vault (0.0.30-1~swh1) unstable-swh; urgency=medium

  * New upstream release 0.0.30     - (tagged by Antoine Lambert
    <antoine.lambert@inria.fr> on 2019-07-29 11:17:23 +0200)
  * Upstream changes:     - version 0.0.30

 -- Software Heritage autobuilder (on jenkins-debian1) <jenkins@jenkins-debian1.internal.softwareheritage.org>  Mon, 29 Jul 2019 09:22:02 +0000

swh-vault (0.0.29-1~swh1) unstable-swh; urgency=medium

  * New upstream release 0.0.29     - (tagged by Antoine Lambert
    <antoine.lambert@inria.fr> on 2019-05-23 11:39:12 +0200)
  * Upstream changes:     - version 0.0.29

 -- Software Heritage autobuilder (on jenkins-debian1) <jenkins@jenkins-debian1.internal.softwareheritage.org>  Thu, 23 May 2019 09:46:57 +0000

swh-vault (0.0.28-1~swh1) unstable-swh; urgency=medium

  * New upstream release 0.0.28     - (tagged by Antoine Lambert
    <antoine.lambert@inria.fr> on 2019-05-23 11:00:51 +0200)
  * Upstream changes:     - version 0.0.28

 -- Software Heritage autobuilder (on jenkins-debian1) <jenkins@jenkins-debian1.internal.softwareheritage.org>  Thu, 23 May 2019 09:05:34 +0000

swh-vault (0.0.27-1~swh1) unstable-swh; urgency=medium

  * New upstream release 0.0.27     - (tagged by Antoine Lambert
    <antoine.lambert@inria.fr> on 2019-05-07 14:44:26 +0200)
  * Upstream changes:     - version 0.0.27

 -- Software Heritage autobuilder (on jenkins-debian1) <jenkins@jenkins-debian1.internal.softwareheritage.org>  Tue, 07 May 2019 12:54:35 +0000

swh-vault (0.0.26-1~swh1) unstable-swh; urgency=medium

  * New upstream release 0.0.26     - (tagged by Antoine Lambert
    <antoine.lambert@inria.fr> on 2019-04-26 11:59:23 +0200)
  * Upstream changes:     - version 0.0.26

 -- Software Heritage autobuilder (on jenkins-debian1) <jenkins@jenkins-debian1.internal.softwareheritage.org>  Fri, 26 Apr 2019 10:06:45 +0000

swh-vault (0.0.25-1~swh1) unstable-swh; urgency=medium

  * New upstream release 0.0.25     - (tagged by Antoine R. Dumont
    (@ardumont) <antoine.romain.dumont@gmail.com> on 2019-03-29 12:19:19
    +0100)
  * Upstream changes:     - v0.0.25     - master vault.backend: Migrate
    email address to bot@swh.org     - API: use default's APIError
    exception instead of the VaultAPIError     - Remove debian packaging
    from master branch

 -- Software Heritage autobuilder (on jenkins-debian1) <jenkins@jenkins-debian1.internal.softwareheritage.org>  Fri, 29 Mar 2019 11:28:28 +0000

swh-vault (0.0.24-1~swh3) unstable-swh; urgency=low

  * d/control: Update missing build dependency on postgresql-contrib

 -- Antoine Romain Dumont <antoine.romain.dumont@gmail.com>  Mon, 18 Feb 2019 16:20:50 +0100

swh-vault (0.0.24-1~swh2) unstable-swh; urgency=low

  * d/control: Update missing build dependency on git
  * d/rules: Sanitize build locale

 -- Antoine Romain Dumont <antoine.romain.dumont@gmail.com>  Mon, 18 Feb 2019 16:04:50 +0100

swh-vault (0.0.24-1~swh1) unstable-swh; urgency=medium

  * New upstream release 0.0.24     - (tagged by Antoine R. Dumont
    (@ardumont) <antoine.romain.dumont@gmail.com> on 2019-02-18 15:21:31
    +0100)
  * Upstream changes:     - v0.0.24     - MANIFEST.in: Fix packaging to
    include the sql schema definitions

 -- Software Heritage autobuilder (on jenkins-debian1) <jenkins@jenkins-debian1.internal.softwareheritage.org>  Mon, 18 Feb 2019 14:25:33 +0000

swh-vault (0.0.23-1~swh1) unstable-swh; urgency=medium

  * New upstream release 0.0.23     - (tagged by Antoine R. Dumont
    (@ardumont) <antoine.romain.dumont@gmail.com> on 2019-02-18 14:39:25
    +0100)
  * Upstream changes:     - v0.0.23     - test_cookers: Fix commit
    behavior when committing to another branch     - Rewrite tests using
    pytest's fixtures and adapt them to recent refactorings     -
    Normalize the configuration of VaultBackend and cooker     - Make it
    possible to specify the config file via SWH_CONFIG_FILENAME env var
    - Refactor the VaultBackend to use BaseDb and pool-based db access
    - Add a swh.vault.api.wsgi module to instanciate the (singleton)
    wsgi app object

 -- Software Heritage autobuilder (on jenkins-debian1) <jenkins@jenkins-debian1.internal.softwareheritage.org>  Mon, 18 Feb 2019 13:48:28 +0000

swh-vault (0.0.22-1~swh1) unstable-swh; urgency=medium

  * New upstream release 0.0.22     - (tagged by Antoine R. Dumont
    (@ardumont) <antoine.romain.dumont@gmail.com> on 2019-02-14 10:12:41
    +0100)
  * Upstream changes:     - v0.0.22     - api/server: Do not read
    configuration at each request

 -- Software Heritage autobuilder (on jenkins-debian1) <jenkins@jenkins-debian1.internal.softwareheritage.org>  Thu, 14 Feb 2019 09:16:23 +0000

swh-vault (0.0.21-1~swh1) unstable-swh; urgency=medium

  * New upstream release 0.0.21     - (tagged by David Douard
    <david.douard@sdfa3.org> on 2019-02-07 17:38:49 +0100)
  * Upstream changes:     - v0.0.21

 -- Software Heritage autobuilder (on jenkins-debian1) <jenkins@jenkins-debian1.internal.softwareheritage.org>  Thu, 07 Feb 2019 16:44:51 +0000

swh-vault (0.0.20-1~swh1) unstable-swh; urgency=medium

  * v0.0.20
  * swh.vault: Open a get_vault instantiation function
  * swh.vault.api.client: Permit to specify the query timeout option
  * swh.storage doesn't expose a db attribute any longer

 -- Antoine R. Dumont (@ardumont) <antoine.romain.dumont@gmail.com>  Thu, 24 May 2018 12:31:50 +0200

swh-vault (0.0.19-1~swh1) unstable-swh; urgency=medium

  * version 0.0.19

 -- Antoine Pietri <antoine.pietri1@gmail.com>  Thu, 03 May 2018 17:49:18 +0200

swh-vault (0.0.18-1~swh1) unstable-swh; urgency=medium

  * version 0.0.18

 -- Antoine Pietri <antoine.pietri1@gmail.com>  Thu, 03 May 2018 17:10:24 +0200

swh-vault (0.0.17-1~swh1) unstable-swh; urgency=medium

  * version 0.0.17

 -- Antoine Pietri <antoine.pietri1@gmail.com>  Thu, 03 May 2018 13:16:59 +0200

swh-vault (0.0.16-1~swh1) unstable-swh; urgency=medium

  * version 0.0.16

 -- Antoine Pietri <antoine.pietri1@gmail.com>  Wed, 02 May 2018 13:41:05 +0200

swh-vault (0.0.15-1~swh1) unstable-swh; urgency=medium

  * version 0.0.15

 -- Antoine Pietri <antoine.pietri1@gmail.com>  Fri, 27 Apr 2018 18:46:06 +0200

swh-vault (0.0.14-1~swh1) unstable-swh; urgency=medium

  * version 0.0.14

 -- Antoine Pietri <antoine.pietri1@gmail.com>  Fri, 27 Apr 2018 17:11:50 +0200

swh-vault (0.0.13-1~swh1) unstable-swh; urgency=medium

  * version 0.0.13

 -- Antoine Pietri <antoine.pietri1@gmail.com>  Wed, 25 Apr 2018 15:52:33 +0200

swh-vault (0.0.12-1~swh1) unstable-swh; urgency=medium

  * version 0.0.12

 -- Antoine Pietri <antoine.pietri1@gmail.com>  Wed, 21 Feb 2018 15:30:25 +0100

swh-vault (0.0.11-1~swh1) unstable-swh; urgency=medium

  * version 0.0.11

 -- Antoine Pietri <antoine.pietri1@gmail.com>  Fri, 16 Feb 2018 16:09:10 +0100

swh-vault (0.0.10-1~swh1) unstable-swh; urgency=medium

  * version 0.0.10

 -- Antoine Pietri <antoine.pietri1@gmail.com>  Thu, 15 Feb 2018 16:08:05 +0100

swh-vault (0.0.9-1~swh1) unstable-swh; urgency=medium

  * version 0.0.9

 -- Antoine Pietri <antoine.pietri1@gmail.com>  Thu, 01 Feb 2018 18:21:29 +0100

swh-vault (0.0.8-1~swh1) unstable-swh; urgency=medium

  * version 0.0.8

 -- Antoine Pietri <antoine.pietri1@gmail.com>  Wed, 31 Jan 2018 17:54:55 +0100

swh-vault (0.0.7-1~swh1) unstable-swh; urgency=medium

  * version 0.0.7

 -- Antoine Pietri <antoine.pietri1@gmail.com>  Tue, 30 Jan 2018 18:21:07 +0100

swh-vault (0.0.6-1~swh1) unstable-swh; urgency=medium

  * version 0.0.6

 -- Antoine Pietri <antoine.pietri1@gmail.com>  Tue, 09 Jan 2018 16:37:41 +0100

swh-vault (0.0.5-1~swh1) unstable-swh; urgency=medium

  * version 0.0.5

 -- Antoine Pietri <antoine.pietri1@gmail.com>  Thu, 14 Dec 2017 19:33:01 +0100

swh-vault (0.0.4-1~swh1) unstable-swh; urgency=medium

  * version 0.0.4

 -- Antoine Pietri <antoine.pietri1@gmail.com>  Fri, 08 Dec 2017 15:33:54 +0100

swh-vault (0.0.3-1~swh1) unstable-swh; urgency=medium

  * version 0.0.3

 -- Antoine Pietri <antoine.pietri1@gmail.com>  Fri, 01 Dec 2017 15:31:34 +0100

swh-vault (0.0.2-1~swh1) unstable-swh; urgency=medium

  * version 0.0.2

 -- Antoine Pietri <antoine.pietri1@gmail.com>  Thu, 30 Nov 2017 15:50:43 +0100

swh-vault (0.0.1-1~swh1) unstable-swh; urgency=medium

  * Initial release
  * version 0.0.1

 -- Antoine Pietri <antoine.pietri1@gmail.com>  Mon, 13 Nov 2017 16:22:47 +0100<|MERGE_RESOLUTION|>--- conflicted
+++ resolved
@@ -1,10 +1,3 @@
-<<<<<<< HEAD
-swh-vault (0.4.0-1~swh1~bpo10+1) buster-swh; urgency=medium
-
-  * Rebuild for buster-swh
-
- -- Software Heritage autobuilder (on jenkins-debian1) <jenkins@jenkins-debian1.internal.softwareheritage.org>  Mon, 23 Nov 2020 12:53:53 +0000
-=======
 swh-vault (0.5.0-1~swh1) unstable-swh; urgency=medium
 
   * New upstream release 0.5.0     - (tagged by Antoine R. Dumont
@@ -15,7 +8,6 @@
     configuration
 
  -- Software Heritage autobuilder (on jenkins-debian1) <jenkins@jenkins-debian1.internal.softwareheritage.org>  Tue, 08 Dec 2020 15:01:11 +0000
->>>>>>> 3fbd20ab
 
 swh-vault (0.4.0-1~swh1) unstable-swh; urgency=medium
 
