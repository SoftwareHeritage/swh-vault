<<<<<<< HEAD
swh-vault (0.0.7-1~swh1~bpo9+1) stretch-swh; urgency=medium

  * Rebuild for stretch-backports.

 -- Antoine Pietri <antoine.pietri1@gmail.com>  Tue, 30 Jan 2018 18:21:08 +0100
=======
swh-vault (0.0.8-1~swh1) unstable-swh; urgency=medium

  * version 0.0.8

 -- Antoine Pietri <antoine.pietri1@gmail.com>  Wed, 31 Jan 2018 17:54:55 +0100
>>>>>>> f0cd53a4

swh-vault (0.0.7-1~swh1) unstable-swh; urgency=medium

  * version 0.0.7

 -- Antoine Pietri <antoine.pietri1@gmail.com>  Tue, 30 Jan 2018 18:21:07 +0100

swh-vault (0.0.6-1~swh1) unstable-swh; urgency=medium

  * version 0.0.6

 -- Antoine Pietri <antoine.pietri1@gmail.com>  Tue, 09 Jan 2018 16:37:41 +0100

swh-vault (0.0.5-1~swh1) unstable-swh; urgency=medium

  * version 0.0.5

 -- Antoine Pietri <antoine.pietri1@gmail.com>  Thu, 14 Dec 2017 19:33:01 +0100

swh-vault (0.0.4-1~swh1) unstable-swh; urgency=medium

  * version 0.0.4

 -- Antoine Pietri <antoine.pietri1@gmail.com>  Fri, 08 Dec 2017 15:33:54 +0100

swh-vault (0.0.3-1~swh1) unstable-swh; urgency=medium

  * version 0.0.3

 -- Antoine Pietri <antoine.pietri1@gmail.com>  Fri, 01 Dec 2017 15:31:34 +0100

swh-vault (0.0.2-1~swh1) unstable-swh; urgency=medium

  * version 0.0.2

 -- Antoine Pietri <antoine.pietri1@gmail.com>  Thu, 30 Nov 2017 15:50:43 +0100

swh-vault (0.0.1-1~swh1) unstable-swh; urgency=medium

  * Initial release
  * version 0.0.1

 -- Antoine Pietri <antoine.pietri1@gmail.com>  Mon, 13 Nov 2017 16:22:47 +0100<|MERGE_RESOLUTION|>--- conflicted
+++ resolved
@@ -1,16 +1,8 @@
-<<<<<<< HEAD
-swh-vault (0.0.7-1~swh1~bpo9+1) stretch-swh; urgency=medium
-
-  * Rebuild for stretch-backports.
-
- -- Antoine Pietri <antoine.pietri1@gmail.com>  Tue, 30 Jan 2018 18:21:08 +0100
-=======
 swh-vault (0.0.8-1~swh1) unstable-swh; urgency=medium
 
   * version 0.0.8
 
  -- Antoine Pietri <antoine.pietri1@gmail.com>  Wed, 31 Jan 2018 17:54:55 +0100
->>>>>>> f0cd53a4
 
 swh-vault (0.0.7-1~swh1) unstable-swh; urgency=medium
 
