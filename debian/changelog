--- conflicted
+++ resolved
@@ -1,16 +1,8 @@
-<<<<<<< HEAD
-swh-vault (0.0.17-1~swh1~bpo9+1) stretch-swh; urgency=medium
-
-  * Rebuild for stretch-backports.
-
- -- Antoine Pietri <antoine.pietri1@gmail.com>  Thu, 03 May 2018 13:16:59 +0200
-=======
 swh-vault (0.0.18-1~swh1) unstable-swh; urgency=medium
 
   * version 0.0.18
 
  -- Antoine Pietri <antoine.pietri1@gmail.com>  Thu, 03 May 2018 17:10:24 +0200
->>>>>>> 0152bf06
 
 swh-vault (0.0.17-1~swh1) unstable-swh; urgency=medium
 
