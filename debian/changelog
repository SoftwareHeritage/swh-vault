--- conflicted
+++ resolved
@@ -1,16 +1,8 @@
-<<<<<<< HEAD
-swh-vault (0.0.9-1~swh1~bpo9+1) stretch-swh; urgency=medium
-
-  * Rebuild for stretch-backports.
-
- -- Antoine Pietri <antoine.pietri1@gmail.com>  Thu, 01 Feb 2018 18:21:29 +0100
-=======
 swh-vault (0.0.10-1~swh1) unstable-swh; urgency=medium
 
   * version 0.0.10
 
  -- Antoine Pietri <antoine.pietri1@gmail.com>  Thu, 15 Feb 2018 16:08:05 +0100
->>>>>>> 0c827050
 
 swh-vault (0.0.9-1~swh1) unstable-swh; urgency=medium
 
