--- conflicted
+++ resolved
@@ -1,10 +1,3 @@
-<<<<<<< HEAD
-swh-vault (1.5.0-1~swh1~bpo10+1) buster-swh; urgency=medium
-
-  * Rebuild for buster-swh
-
- -- Software Heritage autobuilder (on jenkins-debian1) <jenkins@jenkins-debian1.internal.softwareheritage.org>  Thu, 24 Feb 2022 16:25:23 +0000
-=======
 swh-vault (1.6.0-1~swh1) unstable-swh; urgency=medium
 
   * New upstream release 1.6.0     - (tagged by Valentin Lorentz
@@ -14,7 +7,6 @@
     aiohttp
 
  -- Software Heritage autobuilder (on jenkins-debian1) <jenkins@jenkins-debian1.internal.softwareheritage.org>  Fri, 04 Mar 2022 12:32:32 +0000
->>>>>>> 125cefb4
 
 swh-vault (1.5.0-1~swh1) unstable-swh; urgency=medium
 
